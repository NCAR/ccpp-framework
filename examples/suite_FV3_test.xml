--- conflicted
+++ resolved
@@ -41,11 +41,8 @@
       <scheme>gwdc_post</scheme>
       <scheme>samfshalcnv</scheme>
       <scheme>cnvc90</scheme>
-<<<<<<< HEAD
       <scheme>sfc_nst</scheme>
-=======
       <scheme>zhaocarr_gscond</scheme>
->>>>>>> c5b22fd4
     </subcycle>
   </group>
   <!-- <finalize></finalize> -->
