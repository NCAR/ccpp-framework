# How to build the blocked data test

1. Set compiler environment as appropriate for your system
2. Run the following commands:
```
cd test_prebuild/test_blocked_data/
rm -fr build
mkdir build
../../scripts/ccpp_prebuild.py --config=ccpp_prebuild_config.py --builddir=build
cd build
cmake .. 2>&1 | tee log.cmake
make 2>&1 | tee log.make
./test_blocked_data.x
<<<<<<< HEAD
# On systems where linking against the MPI library requires a parallel launcher,
# use 'mpirun -np 1 ./test_blocked_data.x' or 'srun -n 1 ./test_blocked_data.x' etc.
=======
>>>>>>> f1db4153
```<|MERGE_RESOLUTION|>--- conflicted
+++ resolved
@@ -11,9 +11,4 @@
 cmake .. 2>&1 | tee log.cmake
 make 2>&1 | tee log.make
 ./test_blocked_data.x
-<<<<<<< HEAD
-# On systems where linking against the MPI library requires a parallel launcher,
-# use 'mpirun -np 1 ./test_blocked_data.x' or 'srun -n 1 ./test_blocked_data.x' etc.
-=======
->>>>>>> f1db4153
 ```