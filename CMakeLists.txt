--- conflicted
+++ resolved
@@ -1,13 +1,23 @@
+# Set default project to unknown
+if(NOT PROJECT)
+  message(STATUS "Setting CCPP project to 'unknown' as none was specified.")
+  set(PROJECT "Unknown")
+endif (NOT PROJECT)
+
+#------------------------------------------------------------------------------
 cmake_minimum_required(VERSION 2.8.11)
+
+# Use rpaths on MacOSX
+set(CMAKE_MACOSX_RPATH 1)
 
 if(POLICY CMP0048)
     cmake_policy(SET CMP0048 NEW)
-    project(ccpp VERSION 0.1.0)
+    project(ccpp VERSION 1.0.0)
 else(POLICY CMP0048)
     project(ccpp)
-    set(PROJECT_VERSION 0.1.0)
-    set(PROJECT_VERSION_MAJOR 0)
-    set(PROJECT_VERSION_MINOR 1)
+    set(PROJECT_VERSION 1.0.0)
+    set(PROJECT_VERSION_MAJOR 1)
+    set(PROJECT_VERSION_MINOR 0)
     set(PROJECT_VERSION_PATCH 0)
 endif(POLICY CMP0048)
 
@@ -21,18 +31,9 @@
 
 #------------------------------------------------------------------------------
 # Set package definitions
-set(PACKAGE "CCPP")
-set(AUTHORS  "Timothy Brown" "David Gill" "Dom Heinzeller")
+set(PACKAGE "ccpp-framework")
+set(AUTHORS "Dom Heinzeller" "Timothy Brown" "David Gill")
 string(TIMESTAMP YEAR "%Y")
-
-#------------------------------------------------------------------------------
-# The PGI compiler can not find any cap routines in their library.
-# This is due to how it labels subroutines within a modules.
-# For example the subroutine b() in the moduel a(), gets named a_b.
-# GCC and Intel do NOT do this, it is name simply as b.
-if ("${CMAKE_Fortran_COMPILER_ID}" STREQUAL "PGI")
-    message(STATUS "WARNING: PGI compiler is not fully ISO_C compliant; working solution involves a hack pgifix.py")
-endif()
 
 #------------------------------------------------------------------------------
 # CMake Modules
@@ -82,10 +83,6 @@
     set(CMAKE_BUILD_TYPE Debug CACHE STRING "Choose the type of build." FORCE)
 
     # Set the possible values of build type for cmake-gui
-<<<<<<< HEAD
-    set_property(CACHE CMAKE_BUILD_TYPE PROPERTY STRINGS "Debug" "Release"
-                 "MinSizeRel" "RelWithDebInfo")
-=======
     set_property(CACHE CMAKE_BUILD_TYPE PROPERTY STRINGS "Debug" "Release" "Coverage")
 endif()
 
@@ -96,7 +93,6 @@
 # GCC and Intel do NOT do this, it is name simply as b.
 if ("${CMAKE_Fortran_COMPILER_ID}" STREQUAL "PGI")
     message(STATUS "WARNING: PGI compiler is not fully ISO_C compliant; working solution involves a hack pgifix.py")
->>>>>>> 47d1347e
 endif()
 
 #------------------------------------------------------------------------------
@@ -105,11 +101,7 @@
 
 #------------------------------------------------------------------------------
 # Enable code coverage
-<<<<<<< HEAD
-if(CMAKE_COMPILER_IS_GNUCC AND (CMAKE_BUILD_TYPE STREQUAL "Coverage"))
-=======
 if ("${CMAKE_Fortran_COMPILER_ID}" STREQUAL "GNU" AND (CMAKE_BUILD_TYPE STREQUAL "Coverage"))
->>>>>>> 47d1347e
     include(code_coverage)
     list(APPEND LIBS "gcov")
 endif()
@@ -129,8 +121,8 @@
 
 #------------------------------------------------------------------------------
 # Configure and enable packaging
-set(CPACK_PACKAGE_DESCRIPTION_SUMMARY "Common Community Phyics Package")
-set(CPACK_PACKAGE_VENDOR "DTC NCAR")
+set(CPACK_PACKAGE_DESCRIPTION_SUMMARY "Common Community Physics Package - Framework")
+set(CPACK_PACKAGE_VENDOR "GMTB NOAA/NCAR")
 set(CPACK_PACKAGE_DESCRIPTION_FILE "${CMAKE_CURRENT_SOURCE_DIR}/README.md")
 set(CPACK_RESOURCE_FILE_LICENSE "${CMAKE_CURRENT_SOURCE_DIR}/LICENSE")
 set(CPACK_PACKAGE_VERSION_MAJOR ${PROJECT_VERSION_MAJOR})
@@ -142,7 +134,5 @@
     "${CMAKE_PROJECT_NAME}-${CPACK_PACKAGE_VERSION_MAJOR}.${CPACK_PACKAGE_VERSION_MINOR}.${CPACK_PACKAGE_VERSION_PATCH}")
 set(CPACK_SOURCE_GENERATOR "TBZ2")
 set(CPACK_GENERATOR "TBZ2")
-#set(CPACK_GENERATOR "DEB")
-#set(CPACK_DEBIAN_PACKAGE_MAINTAINER "Timothy Brown")
 
 include(CPack)