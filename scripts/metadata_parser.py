--- conflicted
+++ resolved
@@ -9,7 +9,7 @@
 from xml.etree import ElementTree as ET
 
 from common import encode_container, CCPP_STAGES
-from common import CCPP_ERROR_FLAG_VARIABLE, CCPP_ERROR_MSG_VARIABLE
+from common import CCPP_ERROR_CODE_VARIABLE, CCPP_ERROR_MSG_VARIABLE
 from mkcap import Var
 
 sys.path.append(os.path.join(os.path.split(__file__)[0], 'fortran_tools'))
@@ -39,7 +39,6 @@
 
 # Mandatory variables that every scheme needs to have
 CCPP_MANDATORY_VARIABLES = {
-<<<<<<< HEAD
     CCPP_ERROR_MSG_VARIABLE : Var(local_name    = 'errmsg',
                                   standard_name = CCPP_ERROR_MSG_VARIABLE,
                                   long_name     = 'error message for error handling in CCPP',
@@ -51,10 +50,10 @@
                                   intent        = 'out',
                                   active        = 'T',
                                   ),
-    CCPP_ERROR_FLAG_VARIABLE : Var(local_name    = 'ierr',
-                                   standard_name = CCPP_ERROR_FLAG_VARIABLE,
+    CCPP_ERROR_CODE_VARIABLE : Var(local_name    = 'ierr',
+                                   standard_name = CCPP_ERROR_CODE_VARIABLE,
                                    long_name     = 'error flag for error handling in CCPP',
-                                   units         = 'flag',
+                                   units         = '1',
                                    type          = 'integer',
                                    dimensions    = [],
                                    rank          = '',
@@ -62,30 +61,6 @@
                                    intent        = 'out',
                                    active        = 'T',
                                    ),
-=======
-    'ccpp_error_message' : Var(local_name    = 'errmsg',
-                               standard_name = 'ccpp_error_message',
-                               long_name     = 'error message for error handling in CCPP',
-                               units         = 'none',
-                               type          = 'character',
-                               dimensions    = [],
-                               rank          = '',
-                               kind          = 'len=*',
-                               intent        = 'out',
-                               active        = 'T',
-                               ),
-    'ccpp_error_code' : Var(local_name    = 'ierr',
-                            standard_name = 'ccpp_error_code',
-                            long_name     = 'error code for error handling in CCPP',
-                            units         = '1',
-                            type          = 'integer',
-                            dimensions    = [],
-                            rank          = '',
-                            kind          = '',
-                            intent        = 'out',
-                            active        = 'T',
-                            ),
->>>>>>> a55457fe
     }
 
 # Save metadata to avoid repeated parsing of type/variable definition files
