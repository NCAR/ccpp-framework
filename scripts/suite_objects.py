--- conflicted
+++ resolved
@@ -1708,19 +1708,12 @@
         # end if
         #
         # Write any reverse (pre-Scheme) transforms.
-<<<<<<< HEAD
-        #
-        if self.__reverse_transforms:
-            outfile.write('! Compute reverse (pre-scheme) transforms', indent+1)
-=======
         if len(self.__reverse_transforms) > 0:
             outfile.comment('Compute reverse (pre-scheme) transforms', indent+1)
->>>>>>> ff28d15d
         # end if
         for (dummy, var, rindices, lindices, compat_obj) in self.__reverse_transforms:
             tstmt = self.write_var_transform(var, dummy, rindices, lindices, compat_obj, outfile, indent+1, False)
         # end for
-<<<<<<< HEAD
         outfile.write('',indent+1)
         #
         # Associate any conditionally allocated variables.
@@ -1732,8 +1725,6 @@
             tstmt = self.associate_optional_var(dict_var, var, var_ptr, has_transform, cldicts, indent+1, outfile)
         # end for
         # 
-=======
->>>>>>> ff28d15d
         # Write the scheme call.
         #
         stmt = 'call {}({})'
@@ -1741,7 +1732,6 @@
         outfile.write('! Call scheme', indent+1)
         outfile.write(stmt.format(self.subroutine_name, my_args), indent+1)
         outfile.write('',indent+1)
-<<<<<<< HEAD
         #
         # Copy any local pointers.
         #
@@ -1757,12 +1747,8 @@
         #
         # Write any forward (post-Scheme) transforms.
         #
-        if self.__forward_transforms:
-            outfile.write('! Compute forward (post-scheme) transforms', indent+1)
-=======
         if len(self.__forward_transforms) > 0:
             outfile.comment('Compute forward (post-scheme) transforms', indent+1)
->>>>>>> ff28d15d
         # end if
         for (var, dummy, lindices, rindices, compat_obj) in self.__forward_transforms:
             tstmt = self.write_var_transform(var, dummy, rindices, lindices, compat_obj, outfile, indent+1, True)
