--- conflicted
+++ resolved
@@ -1098,11 +1098,8 @@
         self.__var_debug_checks = list()
         self.__forward_transforms = list()
         self.__reverse_transforms = list()
-<<<<<<< HEAD
         self._no_run_phase = False
-=======
         self.__optional_vars = list()
->>>>>>> c546ccac
         super().__init__(name, context, parent, run_env, active_call_list=True)
 
     def update_group_call_list_variable(self, var):
