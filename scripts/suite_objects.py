#!/usr/bin/env python3
#

"""Classes and methods to create a Fortran suite-implementation file
to implement calls to a set of suites for a given host model."""

# Python library imports
import logging
import re
import xml.etree.ElementTree as ET
# CCPP framework imports
from ccpp_state_machine import CCPP_STATE_MACH, RUN_PHASE_NAME
from code_block import CodeBlock
from constituents import ConstituentVarDict
from framework_env import CCPPFrameworkEnv
from metavar import Var, VarDictionary, VarLoopSubst
from metavar import CCPP_CONSTANT_VARS, CCPP_LOOP_VAR_STDNAMES
from parse_tools import ParseContext, ParseSource, context_string
from parse_tools import ParseInternalError, CCPPError
from parse_tools import init_log, set_log_to_null
from var_props import is_horizontal_dimension, find_horizontal_dimension
from var_props import find_vertical_dimension
from var_props import VarCompatObj

# pylint: disable=too-many-lines

###############################################################################
# Module (global) variables
###############################################################################

_OBJ_LOC_RE = re.compile(r"(0x[0-9A-Fa-f]+)>")
_BLANK_DIMS_RE = re.compile(r"[(][:](,:)*[)]$")

# Source for internally generated variables.
_API_SOURCE_NAME = "CCPP_API"
# Use the constituent source type for consistency
_API_SUITE_VAR_NAME = ConstituentVarDict.constitutent_source_type()
_API_GROUP_VAR_NAME = "group"
_API_SCHEME_VAR_NAME = "scheme"
_API_LOCAL_VAR_NAME = "local"
_API_LOCAL_VAR_TYPES = [_API_LOCAL_VAR_NAME, _API_SUITE_VAR_NAME]
_API_CONTEXT = ParseContext(filename="ccpp_suite.py")
_API_SOURCE = ParseSource(_API_SOURCE_NAME, _API_SCHEME_VAR_NAME, _API_CONTEXT)
_API_LOCAL = ParseSource(_API_SOURCE_NAME, _API_LOCAL_VAR_NAME, _API_CONTEXT)
_API_TIMESPLIT_TAG = 'time_split'
_API_PROCESSSPLIT_TAG = 'process_split'
_API_LOGGING = init_log('ccpp_suite')
set_log_to_null(_API_LOGGING)
_API_DUMMY_RUN_ENV = CCPPFrameworkEnv(_API_LOGGING,
                                      ndict={'host_files':'',
                                             'scheme_files':'',
                                             'suites':''})

###############################################################################
def new_suite_object(item, context, parent, run_env):
###############################################################################
    "'Factory' method to create the appropriate suite object from XML"
    new_item = None
    if item.tag == 'subcycle':
        new_item = Subcycle(item, context, parent, run_env)
    elif item.tag == 'scheme':
        new_item = Scheme(item, context, parent, run_env)
    elif item.tag == _API_TIMESPLIT_TAG:
        new_item = TimeSplit(item, context, parent, run_env)
    else:
        emsg = "Unknown CCPP suite element type, '{}'"
        raise CCPPError(emsg.format(item.tag))
    # end if
    return new_item

###############################################################################

class CallList(VarDictionary):
    """A simple class to hold a routine's call list (dummy arguments)"""

    def __init__(self, name, run_env, routine=None):
        """Initialize this call list.
        <name> is the name of this dictionary.
        <routine> is a pointer to the routine for which this is a call list
        or None for a routine that is not a SuiteObject.
        """
        self.__routine = routine
        super().__init__(name, run_env)

    def add_vars(self, call_list, run_env, gen_unique=False):
        """Add new variables from another CallList (<call_list>)"""
        for var in call_list.variable_list():
            stdname = var.get_prop_value('standard_name')
            if stdname not in self:
                self.add_variable(var, run_env, gen_unique=gen_unique)
            # end if
        # end for

    def add_variable(self, newvar, run_env, exists_ok=False, gen_unique=False,
                     adjust_intent=False):
        """Add <newvar> as for VarDictionary but make sure that the variable
           has an intent with the default being intent(in).
        """
        # We really need an intent on a dummy argument
        if newvar.get_prop_value("intent") is None:
            subst_dict = {'intent' : 'in'}
            oldvar = newvar
            newvar = oldvar.clone(subst_dict, source_name=self.name,
                                  source_type=_API_GROUP_VAR_NAME,
                                  context=oldvar.context)
        # end if
        super().add_variable(newvar, run_env, exists_ok=exists_ok,
                             gen_unique=gen_unique, adjust_intent=adjust_intent)

    def call_string(self, cldicts=None, is_func_call=False, subname=None):
        """Return a dummy argument string for this call list.
        <cldict> may be a list of VarDictionary objects to search for
        local_names (default is to use self).
        <is_func_call> should be set to True to construct a call statement.
        If <is_func_call> is False, construct a subroutine dummy argument
        list.
        """
        arg_str = ""
        arg_sep = ""
        for var in self.variable_list():
            # Do not include constants
            stdname = var.get_prop_value('standard_name')
            if stdname not in CCPP_CONSTANT_VARS:
                # Find the dummy argument name
                dummy = var.get_prop_value('local_name')
                # Now, find the local variable name
                if cldicts is not None:
                    for cldict in cldicts:
                        dvar = cldict.find_variable(standard_name=stdname,
                                                    any_scope=False)
                        if dvar is not None:
                            break
                        # end if
                    # end for
                    if dvar is None:
                        if subname is not None:
                            errmsg = "{}: ".format(subname)
                        else:
                            errmsg = ""
                        # end if
                        errmsg += "'{}', not found in call list for '{}'"
                        clnames = [x.name for x in cldicts]
                        raise CCPPError(errmsg.format(stdname, clnames))
                    # end if
                    lname = dvar.get_prop_value('local_name')
                else:
                    cldict = None
                    aref = var.array_ref(local_name=dummy)
                    if aref is not None:
                        lname = aref.group(1)
                    else:
                        lname = dummy
                    # end if
                # end if
                if is_func_call:
                    if cldicts is not None:
                        use_dicts = cldicts
                    else:
                        use_dicts = [self]
                    # end if
                    run_phase = self.routine.run_phase()
                    # We only need dimensions for suite variables in run phase
                    need_dims = SuiteObject.is_suite_variable(dvar) and run_phase
                    vdims = var.call_dimstring(var_dicts=use_dicts,
                                               explicit_dims=need_dims,
                                               loop_subst=run_phase)
                    if _BLANK_DIMS_RE.match(vdims) is None:
                        lname = lname + vdims
                    # end if
                # end if
                if is_func_call:
                    arg_str += "{}{}={}".format(arg_sep, dummy, lname)
                else:
                    arg_str += "{}{}".format(arg_sep, lname)
                # end if
                arg_sep = ", "
            # end if
        # end for
        return arg_str

    @property
    def routine(self):
        """Return the routine for this call list (or None)"""
        return self.__routine

###############################################################################

class SuiteObject(VarDictionary):
    """Base class for all CCPP Suite objects (e.g., Scheme, Subcycle)
    SuiteObjects have an internal dictionary for variables created for
    execution of the SuiteObject. These variables will be allocated and
    managed at the Group level (unless cross-group usage or persistence
    requires handling at the Suite level).
    SuiteObjects also have a call list which is a list of variables which
    are passed to callable SuiteObjects (e.g., Scheme).
    """

    def __init__(self, name, context, parent, run_env,
                 active_call_list=False, variables=None, phase_type=None):
        # pylint: disable=too-many-arguments
        self.__name = name
        self.__context = context
        self.__parent = parent
        self.__run_env = run_env
        if active_call_list:
            self.__call_list = CallList(name + '_call_list', run_env,
                                        routine=self)
        else:
            self.__call_list = None
        # end if
        self.__parts = list()
        self.__needs_vertical = None
        self.__needs_horizontal = None
        self.__phase_type = phase_type
        # Initialize our dictionary
        super().__init__(self.name, run_env,
                         variables=variables, parent_dict=parent)

    def declarations(self):
        """Return a list of local variables to be declared in parent Group
        or Suite. By default, this list is the object's embedded VarDictionary.
        """
        return self.variable_list()

    def add_part(self, item, replace=False):
        """Add an object (e.g., Scheme, Subcycle) to this SuiteObject.
        If <item> needs to be in a VerticalLoop, look for an appropriate
        VerticalLoop object or create one.
        if <replace> is True, replace <item> in its current position in self.
        Note that if <item> is not to be inserted in a VerticalLoop,
        <replace> has no effect.
        """
        if replace:
            if item in self.__parts:
                index = self.__parts.index(item)
            else:
                emsg = 'Cannot replace {} in {}, not a member'
                raise ParseInternalError(emsg.format(item.name, self.name))
            # end if
        else:
            if item in self.__parts:
                emsg = 'Cannot add {} to {}, already a member'
                raise ParseInternalError(emsg.format(item.name, self.name))
            # end if
            index = len(self.__parts)
        # end if
        # Does this item need to be in a VerticalLoop?
        if item.needs_vertical is not None:
            iparent = item.parent
            if isinstance(self, VerticalLoop):
                # It is being added to a VerticalLoop, call it good
                pass
            elif isinstance(iparent, VerticalLoop):
                # Why are we doing this?
                emsg = ('Trying to add {} {} to {} {} but it is already '
                        'in VerticalLoop {}')
                raise ParseInternalError(emsg.format(item.__class__.__name__,
                                                     item.name,
                                                     self.__class__.__name__,
                                                     self.name, iparent.name))
            else:
                pitem = iparent.part(-1, error=False)
                added = False
                if isinstance(pitem, VerticalLoop):
                    # Can we attach item to this loop?
                    if pitem.dimension_name == item.needs_vertical:
                        pitem.add_part(item)
                        if replace:
                            self.remove_part(index)
                        # end if (no else, we already added it)
                        added = True
                    # end if
                # end if
                if not added:
                    # Need to add item to a new VerticalLoop
                    # We are in the process of providing the vertical coord
                    vert_index = item.needs_vertical
                    item.needs_vertical = None
                    new_vl = VerticalLoop(vert_index, self.__context,
                                          self, self.run_env, items=[item])
                    if replace:
                        self.remove_part(index)
                    # end if (no else, adding the loop below)
                    self.__parts.insert(index, new_vl)
                    item.reset_parent(new_vl)
                # end if
            # end if
        else:
            # Just add <item>
            self.__parts.insert(index, item)
            item.reset_parent(self)
        # end if

    def remove_part(self, index):
        """Remove the SuiteObject part at index"""
        plen = len(self.__parts)
        if (0 <= index < plen) or (abs(index) <= plen):
            del self.__parts[index]
        else:
            errmsg = "Invalid index for remove_part, {}, ".format(index)
            if plen > 0:
                errmsg += "SuiteObject only has {} parts".format(plen)
            else:
                errmsg += "SuiteObject only has no parts"
            # end if
            raise ParseInternalError(errmsg, context=self.__context)
        # end if

    def schemes(self):
        """Return a flattened list of schemes for this SuiteObject"""
        schemes = list()
        for item in self.__parts:
            schemes.extend(item.schemes())
        # end for
        return schemes

    def move_part(self, part, source_object, loc=-1):
        """Operator to move <part> from <source_object> to <self>.
        If <loc> is -1, <part> is appended to <self>,
        otherwise, <part> is inserted at <loc>.
        """
        if part in source_object.parts:
            # Sanitize loc
            try:
                iloc = int(loc)
            except ValueError:
                errmsg = "Invalid loc value for move_part, {}".format(loc)
                raise ParseInternalError(errmsg, context=self.__context)
            # end try
            if iloc == -1:
                self.__parts.append(part)
            else:
                self.__parts.insert(iloc, part)
            # end if
            index = source_object.index(part)
            source_object.remove_part(index)
            # <part> now has a new parent
            part.reset_parent(self)

    def reset_parent(self, new_parent):
        """Reset the parent of this SuiteObject (which has been moved)"""
        self.__parent = new_parent

    def phase(self):
        """Return the CCPP state phase_type for this SuiteObject"""
        trans = self.phase_type
        if trans is None:
            if self.parent is not None:
                trans = self.parent.phase()
            else:
                trans = False
            # end if
        # end if
        return trans

    def run_phase(self):
        """Return True iff this SuiteObject is in a run phase group"""
        return self.phase() == RUN_PHASE_NAME

    def timestep_phase(self):
        '''Return True iff this SuiteObject is in a timestep initial or
        timestep final phase group'''
        phase = self.phase()
        return (phase is not None) and ('timestep' in phase)

    def register_action(self, vaction):
        """Register (i.e., save information for processing during write stage)
        <vaction> and return True or pass <vaction> up to the parent of
        <self>. Return True if any level registers <vaction>, False otherwise.
        The base class will not register any action, it must be registered in
        an override of this method.
        """
        if self.parent is not None:
            return self.parent.register_action(vaction)
        # end if
        return False

    @classmethod
    def is_suite_variable(cls, var):
        """Return True iff <var> belongs to our Suite"""
        return var and (var.source.ptype == _API_SUITE_VAR_NAME)

    def is_local_variable(self, var):
        """Return the local variable matching <var> if one is found belonging
        to this object or any of its SuiteObject parents."""
        stdname = var.get_prop_value('standard_name')
        lvar = None
        obj = self
        while (not lvar) and (obj is not None) and isinstance(obj, SuiteObject):
            lvar = obj.find_variable(standard_name=stdname, any_scope=False,
                                     search_call_list=False)
            if not lvar:
                obj = obj.parent
            # end if
        # end while
        return lvar

    def add_call_list_variable(self, newvar, exists_ok=False,
                               gen_unique=False, subst_dict=None):
        """Add <newvar> to this SuiteObject's call_list. If this SuiteObject
           does not have a call list, recursively try the SuiteObject's parent
        If <subst_dict> is not None, create a clone using that as a dictionary
           of substitutions.
        Do not add <newvar> if it exists as a local variable.
        Do not add <newvar> if it is a suite variable"""
        stdname = newvar.get_prop_value('standard_name')
        if self.parent:
            pvar = self.parent.find_variable(standard_name=stdname,
                                             source_var=newvar,
                                             any_scope=False)
        else:
            pvar = None
        # end if
        if SuiteObject.is_suite_variable(pvar):
            pass # Do not add suite variable to a call list
        elif self.is_local_variable(newvar):
            pass # Do not add to call list, it is owned by a SuiteObject
        elif self.call_list is not None:
            if (stdname in CCPP_LOOP_VAR_STDNAMES) and (not self.run_phase()):
                errmsg = 'Attempting to use loop variable {} in {} phase'
                raise CCPPError(errmsg.format(stdname, self.phase()))
            # end if
            # Do we need a clone?
            if isinstance(self, Group):
                stype = _API_GROUP_VAR_NAME
            else:
                stype = None
            # end if
            if stype or subst_dict:
                oldvar = newvar
                if subst_dict is None:
                    subst_dict = {}
                # end if
                # Make sure that this variable has an intent
                if ((oldvar.get_prop_value("intent") is None) and
                    ("intent" not in subst_dict)):
                    subst_dict["intent"] = "in"
                # end if
                newvar = oldvar.clone(subst_dict, source_name=self.name,
                                      source_type=stype, context=self.context)
            # end if
            self.call_list.add_variable(newvar, self.run_env,
                                        exists_ok=exists_ok,
                                        gen_unique=gen_unique,
                                        adjust_intent=True)
            # We need to make sure that this variable's dimensions are available
            for vardim in newvar.get_dim_stdnames(include_constants=False):
                dvar = self.find_variable(standard_name=vardim,
                                          any_scope=True)
                if dvar is None:
                    emsg = "{}: Could not find dimension {} in {}"
                    raise ParseInternalError(emsg.format(self.name,
                                                         vardim, stdname))
                # end if
        elif self.parent is None:
            errmsg = 'No call_list found for {}'.format(newvar)
            raise ParseInternalError(errmsg)
        elif pvar:
            # Check for call list incompatibility
            if pvar is not None:
                compat, reason = pvar.compatible(newvar, self.run_env)
                if not compat:
                    emsg = 'Attempt to add incompatible variable to call list:'
                    emsg += '\n{} from {} is not compatible with {} from {}'
                    nlreason = newvar.get_prop_value(reason)
                    plreason = pvar.get_prop_value(reason)
                    emsg += '\nreason = {} ({} != {})'.format(reason,
                                                              nlreason,
                                                              plreason)
                    nlname = newvar.get_prop_value('local_name')
                    plname = pvar.get_prop_value('local_name')
                    raise CCPPError(emsg.format(nlname, newvar.source.name,
                                                plname, pvar.source.name))
                # end if
            # end if (no else, variable already in call list)
        else:
            self.parent.add_call_list_variable(newvar, exists_ok=exists_ok,
                                               gen_unique=gen_unique,
                                               subst_dict=subst_dict)
        # end if

    def add_variable_to_call_tree(self, var, vmatch=None, subst_dict=None):
        """Add <var> to <self>'s call_list (or a parent if <self> does not
              have an active call_list).
        If <vmatch> is not None, also add the loop substitution variables
           which must be present.
        If <subst_dict> is not None, create a clone using that as a dictionary
           of substitutions.
        """
        found_dims = False
        if var is not None:
            self.add_call_list_variable(var, exists_ok=True,
                                        gen_unique=True, subst_dict=subst_dict)
            found_dims = True
        # end if
        if vmatch is not None:
            svars = vmatch.has_subst(self, any_scope=True)
            if svars is None:
                found_dims = False
            else:
                found_dims = True
                for svar in svars:
                    self.add_call_list_variable(svar, exists_ok=True)
                # end for
                # Register the action (probably at Group level)
                self.register_action(vmatch)
            # end if
        # end if
        return found_dims

    def vert_dim_match(self, vloop_subst):
        """If self is or is a part of a VerticalLoop object for
        the substitute index for <vloop_subst>, return the substitute
        loop index standard name, otherwise, return None.
        """
        dim_match = None
        parent = self
        if len(vloop_subst.required_stdnames) != 1:
            errmsg = 'vert_dim_match can only handle one substitute index'
            raise ParseInternalError(errmsg)
        # end if
        index_dim = vloop_subst.required_stdnames[0]
        while parent is not None:
            if isinstance(parent, VerticalLoop) and (parent.name == index_dim):
                dim_match = index_dim
                break
            # end if
            parent = parent.parent
        # end for
        return dim_match

    def horiz_dim_match(self, ndim, hdim, nloop_subst):
        """Find a match between <ndim> and <hdim>, if they are both
        horizontal dimensions.
        If <ndim> == <hdim>, return <ndim>.
        If <nloop_subst> is not None and its required standard names exist
        in our extended dictionary, return them.
        Otherwise, return None.
        NB: Loop substitutions are only allowed during the run phase but in
            other phases, horizontal_dimension and horizontal_loop_extent
            are the same.
        """
        dim_match = None
        nis_hdim = is_horizontal_dimension(ndim)
        his_hdim = is_horizontal_dimension(hdim)
        if nis_hdim and his_hdim:
            if ndim == hdim:
                dim_match = ndim
            elif self.run_phase() and (nloop_subst is not None):
                svars = nloop_subst.has_subst(self, any_scope=True)
                match = svars is not None
                if match:
                    if isinstance(self, Scheme):
                        obj = self.parent
                    else:
                        obj = self
                    # end if
                    for svar in svars:
                        obj.add_call_list_variable(svar, exists_ok=True)
                    # end for
                    dim_match = ':'.join(nloop_subst.required_stdnames)
                # end if
            elif not self.run_phase():
                if ((hdim == 'ccpp_constant_one:horizontal_dimension') and
                    (ndim == 'ccpp_constant_one:horizontal_loop_extent')):
                    dim_match = hdim
                elif ((hdim == 'ccpp_constant_one:horizontal_dimension') and
                      (ndim == 'horizontal_loop_begin:horizontal_loop_end')):
                    dim_match = hdim
                # end if (no else, there is no non-run-phase match)
            # end if (no else, there is no match)
        # end if (no else, there is no match)
        return dim_match

    @staticmethod
    def dim_match(need_dim, have_dim):
        """Test whether <need_dim> matches <have_dim>.
        If they match, return the matching dimension (which may be
        modified by, e.g., a loop substitution).
        If they do not match, return None.
        """
        match = None
        # First, try for all the marbles
        if need_dim == have_dim:
            match = need_dim
        # end if
        # Is one side missing a one start?
        if not match:
            ndims = need_dim.split(':')
            hdims = have_dim.split(':')
            if len(ndims) > len(hdims):
                if ndims[0].lower == 'ccpp_constant_one':
                    ndims = ndims[1:]
                elif hdims[0].lower == 'ccpp_constant_one':
                    hdims = hdims[1:]
                # end if (no else)
                # Last try
                match = ndims == hdims
            # end if
        # end if

        return match

    def match_dimensions(self, need_dims, have_dims):
        """Compare dimensions between <need_dims> and <have_dims>.
        Return 6 items:
        1) Return True if all dims match.
           If <have_dims> has a vertical dimension and <need_dims> does not
           but all other dimensions match, return False but include the
           missing dimension index as the third return value.
        2) Return <need_dims> modified, if necessary to
           reflect the available limits.
        3) Return have_dims modified, if necessary to reflect
           any loop substitutions. If no substitutions, return None
           This is done so that the correct dimensions are used in the host cap.
        4) Return the name of the missing vertical index, or None
        5) Return a permutation array if the dimension ordering is
        different (or None if the ordering is the same). Each element of the
        permutation array is the index in <have_dims> for that dimension of
        <need_dims>.
        6) Finally, return a 'reason' string. If match (first return value) is
        False, this string will contain information about the reason for
        the match failure.
        >>> SuiteObject('foo', _API_CONTEXT, None, _API_DUMMY_RUN_ENV).match_dimensions(['horizontal_loop_extent'], ['horizontal_loop_extent'])
        (True, ['horizontal_loop_extent'], ['horizontal_loop_extent'], None, None, '')
        >>> SuiteObject('foo', _API_CONTEXT,None,_API_DUMMY_RUN_ENV,variables=[Var({'local_name':'beg','standard_name':'horizontal_loop_begin','units':'count','dimensions':'()','type':'integer'}, _API_LOCAL,_API_DUMMY_RUN_ENV),Var({'local_name':'end','standard_name':'horizontal_loop_end','units':'count','dimensions':'()','type':'integer'}, _API_LOCAL, _API_DUMMY_RUN_ENV)],active_call_list=True,phase_type='initialize').match_dimensions(['ccpp_constant_one:horizontal_loop_extent'], ['ccpp_constant_one:horizontal_dimension'])
        (True, ['ccpp_constant_one:horizontal_dimension'], ['ccpp_constant_one:horizontal_dimension'], None, None, '')
        >>> SuiteObject('foo', _API_CONTEXT,None,_API_DUMMY_RUN_ENV,variables=[Var({'local_name':'beg','standard_name':'horizontal_loop_begin','units':'count','dimensions':'()','type':'integer'}, _API_LOCAL, _API_DUMMY_RUN_ENV),Var({'local_name':'end','standard_name':'horizontal_loop_end','units':'count','dimensions':'()','type':'integer'}, _API_LOCAL, _API_DUMMY_RUN_ENV)],active_call_list=True,phase_type=RUN_PHASE_NAME).match_dimensions(['ccpp_constant_one:horizontal_loop_extent'], ['horizontal_loop_begin:horizontal_loop_end'])
        (True, ['horizontal_loop_begin:horizontal_loop_end'], ['horizontal_loop_begin:horizontal_loop_end'], None, None, '')
        >>> SuiteObject('foo', _API_CONTEXT,None,_API_DUMMY_RUN_ENV,variables=[Var({'local_name':'beg','standard_name':'horizontal_loop_begin','units':'count','dimensions':'()','type':'integer'}, _API_LOCAL, _API_DUMMY_RUN_ENV),Var({'local_name':'end','standard_name':'horizontal_loop_end','units':'count','dimensions':'()','type':'integer'}, _API_LOCAL, _API_DUMMY_RUN_ENV),Var({'local_name':'lev','standard_name':'vertical_layer_dimension','units':'count','dimensions':'()','type':'integer'}, _API_LOCAL, _API_DUMMY_RUN_ENV)],active_call_list=True,phase_type=RUN_PHASE_NAME).match_dimensions(['ccpp_constant_one:horizontal_loop_extent'], ['horizontal_loop_begin:horizontal_loop_end','ccpp_constant_one:vertical_layer_dimension'])
        (False, ['horizontal_loop_begin:horizontal_loop_end', 'vertical_layer_index'], ['horizontal_loop_begin:horizontal_loop_end', 'ccpp_constant_one:vertical_layer_dimension'], 'vertical_layer_index', None, 'missing vertical dimension')
        >>> SuiteObject('foo', _API_CONTEXT,None,_API_DUMMY_RUN_ENV,variables=[Var({'local_name':'beg','standard_name':'horizontal_loop_begin','units':'count','dimensions':'()','type':'integer'}, _API_LOCAL, _API_DUMMY_RUN_ENV),Var({'local_name':'end','standard_name':'horizontal_loop_end','units':'count','dimensions':'()','type':'integer'}, _API_LOCAL, _API_DUMMY_RUN_ENV),Var({'local_name':'lev','standard_name':'vertical_layer_dimension','units':'count','dimensions':'()','type':'integer'}, _API_LOCAL, _API_DUMMY_RUN_ENV)],active_call_list=True,phase_type=RUN_PHASE_NAME).match_dimensions(['ccpp_constant_one:horizontal_loop_extent','ccpp_constant_one:vertical_layer_dimension'], ['horizontal_loop_begin:horizontal_loop_end','ccpp_constant_one:vertical_layer_dimension'])
        (True, ['horizontal_loop_begin:horizontal_loop_end', 'ccpp_constant_one:vertical_layer_dimension'], ['horizontal_loop_begin:horizontal_loop_end', 'ccpp_constant_one:vertical_layer_dimension'], None, None, '')
        >>> SuiteObject('foo', _API_CONTEXT,None,_API_DUMMY_RUN_ENV,variables=[Var({'local_name':'beg','standard_name':'horizontal_loop_begin','units':'count','dimensions':'()','type':'integer'}, _API_LOCAL, _API_DUMMY_RUN_ENV),Var({'local_name':'end','standard_name':'horizontal_loop_end','units':'count','dimensions':'()','type':'integer'}, _API_LOCAL, _API_DUMMY_RUN_ENV),Var({'local_name':'lev','standard_name':'vertical_layer_dimension','units':'count','dimensions':'()','type':'integer'}, _API_LOCAL, _API_DUMMY_RUN_ENV)],active_call_list=True,phase_type=RUN_PHASE_NAME).match_dimensions(['ccpp_constant_one:horizontal_loop_extent','ccpp_constant_one:vertical_layer_dimension'], ['ccpp_constant_one:vertical_layer_dimension','horizontal_loop_begin:horizontal_loop_end'])
        (True, ['horizontal_loop_begin:horizontal_loop_end', 'ccpp_constant_one:vertical_layer_dimension'], ['ccpp_constant_one:vertical_layer_dimension', 'horizontal_loop_begin:horizontal_loop_end'], None, [1, 0], '')
        """
        new_need_dims = []
        new_have_dims = list(have_dims)
        perm = []
        match = True
        missing_vert_dim = None
        reason = ''
        nlen = len(need_dims)
        hlen = len(have_dims)
        _, nvdim_index = find_vertical_dimension(need_dims)
        _, hvdim_index = find_vertical_dimension(have_dims)
        _, nhdim_index = find_horizontal_dimension(need_dims)
        _, hhdim_index = find_horizontal_dimension(have_dims)
        if hhdim_index < 0 <= nhdim_index:
            match = False
            nlen = 0 # To skip logic below
            hlen = 0 # To skip logic below
            reason = '{hname}{hctx} is missing a horizontal dimension '
            reason += 'required by {nname}{nctx}'
        # end if
        for nindex in range(nlen):
            neddim = need_dims[nindex]
            if nindex == nhdim_index:
                # Look for a horizontal dimension match
                vmatch = VarDictionary.loop_var_match(neddim)
                hmatch = self.horiz_dim_match(neddim, have_dims[hhdim_index],
                                              vmatch)
                if hmatch:
                    perm.append(hhdim_index)
                    new_need_dims.append(hmatch)
                    new_have_dims[hhdim_index] = hmatch
                    found_ndim = True
                else:
                    found_ndim = False
                # end if
            else:
                # Find the first dimension in have_dims that matches neddim
                found_ndim = False
                if nvdim_index < 0 <= hvdim_index:
                    skip = hvdim_index
                else:
                    skip = -1
                # end if
                hdim_indices = [x for x in range(hlen)
                                if (x not in perm) and (x != skip)]
                for hindex in hdim_indices:
                    if (hindex != hvdim_index) or (nvdim_index >= 0):
                        hmatch = self.dim_match(neddim, have_dims[hindex])
                        if hmatch:
                            perm.append(hindex)
                            new_need_dims.append(hmatch)
                            new_have_dims[hindex] = hmatch
                            found_ndim = True
                            break
                        # end if
                    # end if
                # end if
            # end for
            if not found_ndim:
                match = False
                reason = 'Could not find dimension, ' + neddim + ', in '
                reason += '{hname}{hctx}. Needed by {nname}{nctx}'
                break
            # end if (no else, we are still okay)
        # end for
        # Find a missing vertical dimension index, if necessary
        if nvdim_index < 0 <= hvdim_index:
            # We need to make a substitution for the vertical
            # coordinate in have_dims
            vvmatch = VarDictionary.loop_var_match(have_dims[hvdim_index])
            if vvmatch:
                vmatch_dims = ':'.join(vvmatch.required_stdnames)
                # See if the missing vertical dimensions exist
                missing_vert_dim = None
                for mstdname in vvmatch.required_stdnames:
                    mvdim = self.find_variable(standard_name=mstdname,
                                               any_scope=True)
                    if not mvdim:
                        missing_vert_dim = vmatch_dims
                        match = False # Should trigger vertical loop action
                        reason = 'missing vertical dimension'
                        break
                    # end if
                # end for
                # While we have a missing vertical dimension which has been
                # created, do NOT enter the substitution into have_dims.
                # The supplied variable still has a vertical dimension.
                # On the other hand, we *do* need to add the new vertical
                # loop index to new_need_dims. Try to put it in the correct
                # place for easy calling from the existing variable.
                # Also update perm to match the array access
                if hvdim_index < len(new_need_dims):
                    # Insert the vertical loop dimension
                    if hvdim_index > 0:
                        before = new_need_dims[0:hvdim_index]
                        perm_before = perm[0:hvdim_index]
                    else:
                        before = []
                        perm_before = []
                    # end if
                    after = new_need_dims[hvdim_index:]
                    new_need_dims = before + [vmatch_dims] + after
                    perm = perm_before + [hvdim_index] + perm[hvdim_index:]
                else:
                    new_need_dims.append(vmatch_dims)
                    perm.append(hvdim_index)
                # end if
            else:
                emsg = "Unknown vertical dimension dimension, '{}'"
                raise CCPPError(emsg.format(have_dims[hvdim_index]))
            # end if
        else:
            missing_vert_dim = None
        # end if
        perm_test = list(range(hlen))
        # If no permutation is found, reset to None
        if perm == perm_test:
            perm = None
        elif (not match) and (missing_vert_dim is None):
            perm = None
        # end if (else, return perm as is)
        if new_have_dims == have_dims:
            have_dims = None # Do not make any substitutions
        # end if
        return match, new_need_dims, new_have_dims, missing_vert_dim, perm, reason

    def find_variable(self, standard_name=None, source_var=None,
                      any_scope=True, clone=None,
                      search_call_list=False, loop_subst=False):
        """Find a matching variable to <var>, create a local clone (if
        <clone> is True), or return None.
        First search the SuiteObject's internal dictionary, then its
        call list (unless <skip_call_list> is True, then any parent
        dictionary (if <any_scope> is True).
        <var> can be a Var object or a standard_name string.
        <loop_subst> is not used by this version of <find_variable>.
        """
        # First, search our local dictionary
        if standard_name is None:
            if source_var is None:
                emsg = "One of <standard_name> or <source_var> must be passed."
                raise ParseInternalError(emsg)
            # end if
            standard_name = source_var.get_prop_value('standard_name')
        elif source_var is not None:
            stest = source_var.get_prop_value('standard_name')
            if stest != standard_name:
                emsg = ("<standard_name> and <source_var> must match if " +
                        "both are passed.")
                raise ParseInternalError(emsg)
            # end if
        # end if
        scl = search_call_list
        stdname = standard_name
        # Don't clone yet, might find the variable further down
        found_var = super().find_variable(standard_name=stdname,
                                          source_var=source_var,
                                          any_scope=False, clone=None,
                                          search_call_list=scl,
                                          loop_subst=loop_subst)
        if (not found_var) and (self.call_list is not None) and scl:
            # Don't clone yet, might find the variable further down
            found_var = self.call_list.find_variable(standard_name=stdname,
                                                     source_var=source_var,
                                                     any_scope=False,
                                                     clone=None,
                                                     search_call_list=scl,
                                                     loop_subst=loop_subst)
        # end if
        loop_okay = VarDictionary.loop_var_okay(stdname, self.run_phase())
        if not loop_okay:
            loop_subst = False
        # end if
        if (found_var is None) and any_scope and (self.parent is not None):
            # We do not have the variable, look to parents.
            found_var = self.parent.find_variable(standard_name=stdname,
                                                  source_var=source_var,
                                                  any_scope=True,
                                                  clone=clone,
                                                  search_call_list=scl,
                                                  loop_subst=loop_subst)
        # end if
        return found_var

    def match_variable(self, var, run_env):
        """Try to find a source for <var> in this SuiteObject's dictionary
        tree. Several items are returned:
        found_var: True if a match was found
        vert_dim: The vertical dimension in <var>, or None
        call_dims: How this variable should be called (or None if no match)
        missing_vert: Vertical dim in parent but not in <var>
        perm: Permutation (XXgoldyXX: Not yet implemented)
        """
        vstdname = var.get_prop_value('standard_name')
        vdims    = var.get_dimensions()
        if (not vdims) and self.run_phase():
            vmatch = VarDictionary.loop_var_match(vstdname)
        else:
            vmatch = None
        # end if
        
        found_var = False
        missing_vert = None
        new_vdims = list()
        var_vdim = var.has_vertical_dimension(dims=vdims)
        compat_obj = None
        # Does this variable exist in the calling tree?
        dict_var = self.find_variable(source_var=var, any_scope=True)
        if dict_var is None:
            # No existing variable but add loop var match to call tree
            found_var = self.parent.add_variable_to_call_tree(dict_var,
                                                              vmatch=vmatch)
            new_vdims = vdims
        elif dict_var.source.ptype in _API_LOCAL_VAR_TYPES:
            # We cannot change the dimensions of locally-declared variables
            # Using a loop substitution is invalid because the loop variable
            # value has not yet been set.
            # Therefore, we have to use the declaration dimensions in the call.
            found_var = True
            new_vdims = dict_var.get_dimensions()
        else:
            # Check dimensions
            dict_dims = dict_var.get_dimensions()
            if vdims:
                args = self.parent.match_dimensions(vdims, dict_dims)
                match, new_vdims, new_dict_dims, missing_vert, perm, err = args
                if perm is not None:
                    errmsg = "Permuted indices are not yet supported"
                    lname = var.get_prop_value('local_name')
                    dstr = ', '.join(vdims)
                    ctx = context_string(var.context)
                    errmsg += ", var = {}({}){}".format(lname, dstr, ctx)
                    raise CCPPError(errmsg)
                # end if
            else:
                new_vdims = list()
                new_dict_dims = dict_dims
                match = True
            # Create compatability object, containing any necessary forward/reverse 
            # transforms from <var> and <dict_var>
            compat_obj = var.compatible(dict_var, run_env)

            # end if
            # Add the variable to the parent call tree
            if dict_dims == new_dict_dims:
                sdict = {}
            else:
                sdict = {'dimensions':new_dict_dims}
            # end if
            found_var = self.parent.add_variable_to_call_tree(var,
                                                              subst_dict=sdict)
            if not match:
                found_var = False
                if not missing_vert:
                    nctx = context_string(var.context)
                    nname = var.get_prop_value('local_name')
                    hctx = context_string(dict_var.context)
                    hname = dict_var.get_prop_value('local_name')
                    raise CCPPError(err.format(nname=nname, nctx=nctx,
                                               hname=hname, hctx=hctx))
                    # end if
                # end if
            # end if
        # end if
<<<<<<< HEAD
        return found_var, dict_var, var_vdim, new_vdims, missing_vert
=======
        return found_var, var_vdim, new_vdims, missing_vert, compat_obj
>>>>>>> 800ea078

    def in_process_split(self):
        """Find out if we are in a process-split region"""
        proc_split = False
        obj = self
        while obj is not None:
            if isinstance(obj, ProcessSplit):
                proc_split = True
                break
            # end if
            if isinstance(obj, TimeSplit):
                break
            # end if (other object types do not change status)
            obj = obj.parent
        # end while
        return proc_split

    def part(self, index, error=True):
        """Return one of this SuiteObject's parts raise an exception, or,
        if <error> is False, just return None"""
        plen = len(self.__parts)
        if (0 <= index < plen) or (abs(index) <= plen):
            return self.__parts[index]
        # end if
        if error:
            errmsg = 'No part {} in {} {}'.format(index,
                                                  self.__class__.__name__,
                                                  self.name)
            raise ParseInternalError(errmsg)
        # end if
        return None

    def has_item(self, item_name):
        """Return True iff item, <item_name>, is already in this SuiteObject"""
        has = False
        for item in self.__parts:
            if item.name == item_name:
                has = True
            else:
                has = item.has_item(item_name)
            # end if
            if has:
                break
            # end if
        # end for
        return has

    @property
    def name(self):
        """Return the name of the element"""
        return self.__name

    @name.setter
    def name(self, value):
        """Set the name of the element if it has not been set"""
        if self.__name is None:
            self.__name = value
        else:
            errmsg = 'Attempt to change name of {} to {}'
            raise ParseInternalError(errmsg.format(self, value))
        # end if

    @property
    def parent(self):
        """This SuiteObject's parent (or none)"""
        return self.__parent

    @property
    def call_list(self):
        """Return the SuiteObject's call_list"""
        return self.__call_list

    @property
    def phase_type(self):
        """Return the phase_type of this suite_object"""
        return self.__phase_type

    @property
    def parts(self):
        """Return a copy the component parts of this SuiteObject.
        Returning a copy allows for the part list to be changed during
        processing of the return value"""
        return self.__parts[:]

    @property
    def needs_vertical(self):
        """Return the vertical dimension this SuiteObject is missing or None"""
        return self.__needs_vertical

    @needs_vertical.setter
    def needs_vertical(self, value):
        """Reset the missing vertical dimension of this SuiteObject"""
        if value is None:
            self.__needs_vertical = value
        elif self.__needs_vertical is not None:
            if self.__needs_vertical != value:
                errmsg = ('Attempt to change missing vertical dimension '
                          'from {} to {}')
                raise ParseInternalError(errmsg.format(self.__needs_vertical,
                                                       value))
            # end if (no else, value is already correct)
        else:
            self.__needs_vertical = value
        # end if

    @property
    def context(self):
        """Return the context of this SuiteObject"""
        return self.__context

    @property
    def run_env(self):
        """Return the CCPPFrameworkEnv runtime object for this SuiteObject"""
        return self.__run_env

    def __repr__(self):
        """Create a unique readable string for this Object"""
        so_repr = super().__repr__()
        olmatch = _OBJ_LOC_RE.search(so_repr)
        if olmatch is not None:
            loc = ' at {}'.format(olmatch.group(1))
        else:
            loc = ""
        # end if
        return '<{} {}{}>'.format(self.__class__.__name__, self.name, loc)

    def __format__(self, spec):
        """Return a string representing the SuiteObject, including its children.
        <spec> is used between subitems.
        <ind_level> is the indent level for multi-line output.
        """
        if spec:
            sep = spec[0]
        else:
            sep = '\n'
        # end if
        try:
            ind_level = int(spec[1:])
        except (ValueError, IndexError):
            ind_level = 0
        # end try
        if sep == '\n':
            indent = "  "
        else:
            indent = ""
        # end if
        if self.name == self.__class__.__name__:
            # This object does not have separate name
            nstr = self.name
        else:
            nstr = "{}: {}".format(self.__class__.__name__, self.name)
        # end if
        output = "{}<{}>".format(indent*ind_level, nstr)
        subspec = "{}{}".format(sep, ind_level + 1)
        substr = "{o}{s}{p:" + subspec + "}"
        subout = ""
        for part in self.parts:
            subout = substr.format(o=subout, s=sep, p=part)
        # end for
        if subout:
            output = "{}{}{}{}</{}>".format(output, subout, sep,
                                            indent*ind_level,
                                            self.__class__.__name__)
        else:
            output = "{}</{}>".format(output, self.__class__.__name__)
        # end if
        return output

###############################################################################

class Scheme(SuiteObject):
    """A single scheme in a suite (e.g., init method)"""

    def __init__(self, scheme_xml, context, parent, run_env):
        """Initialize this physics Scheme"""
        name = scheme_xml.text
        self.__subroutine_name = None
        self.__context = context
        self.__version = scheme_xml.get('version', None)
        self.__lib = scheme_xml.get('lib', None)
        self.__has_vertical_dimension = False
        self.__group = None
<<<<<<< HEAD
        self.__var_debug_checks = list()
=======
        self.__forward_transforms = list()
        self.__reverse_transforms = list()
>>>>>>> 800ea078
        super().__init__(name, context, parent, run_env, active_call_list=True)

    def update_group_call_list_variable(self, var):
        """If <var> is in our group's call list, update its intent.
        Add <var> to our group's call list unless:
        - <var> is in our group's call list
        - <var> is in our group's dictionary,
        - <var> is a suite variable"""
        stdname = var.get_prop_value('standard_name')
        my_group = self.__group
        gvar = my_group.call_list.find_variable(standard_name=stdname,
                                                any_scope=False)
        if gvar:
            gvar.adjust_intent(var)
        else:
            gvar = my_group.find_variable(standard_name=stdname,
                                          any_scope=False)
            if gvar is None:
                # Check for suite variable
                gvar = my_group.find_variable(standard_name=stdname,
                                              any_scope=True)
                if gvar and (not SuiteObject.is_suite_variable(gvar)):
                    gvar = None
                # end if
            if gvar is None:
                my_group.add_call_list_variable(var)
            # end if
        # end if

    def is_local_variable(self, var):
        """Return None as we never consider <var> to be in our local
        dictionary.
        This is an override of the SuiteObject version"""
        return None

    def analyze(self, phase, group, scheme_library, suite_vars, level):
        """Analyze the scheme's interface to prepare for writing"""
        self.__group = group
        my_header = None
        if self.name in scheme_library:
            func = scheme_library[self.name]
            if phase in func:
                my_header = func[phase]
                self.__subroutine_name = my_header.title
            # end if
        else:
            estr = 'No schemes found for {}'
            raise ParseInternalError(estr.format(self.name),
                                     context=self.__context)
        # end if
        if my_header is None:
            estr = 'No {} header found for scheme, {}'
            raise ParseInternalError(estr.format(phase, self.name),
                                     context=self.__context)
        # end if
        if my_header.module is None:
            estr = 'No module found for subroutine, {}'
            raise ParseInternalError(estr.format(self.subroutine_name),
                                     context=self.__context)
        # end if
        scheme_mods = set()
        scheme_mods.add((my_header.module, self.subroutine_name))
        for var in my_header.variable_list():
            vstdname = var.get_prop_value('standard_name')
            def_val = var.get_prop_value('default_value')
            vdims = var.get_dimensions()
            vintent = var.get_prop_value('intent')
<<<<<<< HEAD
            args = self.match_variable(var, vstdname=vstdname, vdims=vdims)
            found, dict_var, vert_dim, new_dims, missing_vert = args
=======
            args = self.match_variable(var, self.run_env)
            found, vert_dim, new_dims, missing_vert, compat_obj = args
>>>>>>> 800ea078
            if found:
                if self.__group.run_env.debug:
                    # Add variable allocation checks for group, suite and host variables
                    if dict_var:
                        self.add_var_debug_check(dict_var)
                # end if
                if not self.has_vertical_dim:
                    self.__has_vertical_dimension = vert_dim is not None
                # end if
                # We have a match, make sure var is in call list
                if new_dims == vdims:
                    self.add_call_list_variable(var, exists_ok=True)
                    self.update_group_call_list_variable(var)
                else:
                    subst_dict = {'dimensions':new_dims}
                    clone = var.clone(subst_dict)
                    self.add_call_list_variable(clone, exists_ok=True)
                    self.update_group_call_list_variable(clone)
                # end if
            else:
                if missing_vert is not None:
                    # This Scheme needs to be in a VerticalLoop
                    self.needs_vertical = missing_vert
                    break # Deal with this and come back
                # end if
                if vintent == 'out':
                    if self.__group is None:
                        errmsg = 'Group not defined for {}'.format(self.name)
                        raise ParseInternalError(errmsg)
                    # end if
                    # The Group will manage this variable
                    self.__group.manage_variable(var)
                    self.add_call_list_variable(var)
                elif def_val and (vintent != 'out'):
                    if self.__group is None:
                        errmsg = 'Group not defined for {}'.format(self.name)
                        raise ParseInternalError(errmsg)
                    # end if
                    # The Group will manage this variable
                    self.__group.manage_variable(var)
                    # We still need it in our call list (the group uses a clone)
                    self.add_call_list_variable(var)
                else:
                    errmsg = 'Input argument for {}, {}, not found.'
                    if self.find_variable(source_var=var) is not None:
                        # The variable exists, maybe it is dim mismatch
                        lname = var.get_prop_value('local_name')
                        emsg = '\nCheck for dimension mismatch in {}'
                        errmsg += emsg.format(lname)
                    # end if
                    if ((not self.run_phase()) and
                        (vstdname in CCPP_LOOP_VAR_STDNAMES)):
                        emsg = '\nLoop variables not allowed in {} phase.'
                        errmsg += emsg.format(self.phase())
                    # end if
                    raise CCPPError(errmsg.format(self.subroutine_name,
                                                  vstdname))
                # end if
            # end if
            # Are there any forward/reverse transforms for this variable?
            if compat_obj is not None and (compat_obj.has_vert_transforms or
                                           compat_obj.has_unit_transforms or
                                           compat_obj.has_kind_transforms):
                self.add_var_transform(var, compat_obj, vert_dim)

        # end for
        if self.needs_vertical is not None:
            self.parent.add_part(self, replace=True) # Should add a vloop
            if isinstance(self.parent, VerticalLoop):
                # Restart the loop analysis
                scheme_mods = self.parent.analyze(phase, group, scheme_library,
                                                  suite_vars, level)
            # end if
        # end if
        return scheme_mods

<<<<<<< HEAD
    def add_var_debug_check(self, var):
        """Add a debug check for a given variable var (host model variable,
        suite variable or group module variable) for this scheme.
        Return the variable and an associated dummy variable that is
        managed by the group subroutine that calls the scheme, and
        which is used to assign the scalar or the lower and upper bounds
        of the array to if the intent is 'inout' or 'out'.
        """
        # Get the basic attributes that decide whether we need
        # to check the variable when we write the group
        standard_name = var.get_prop_value('standard_name')
        dimensions = var.get_dimensions()
        active = var.get_prop_value('active')
        var_dicts = [ self.__group.call_list ] + self.__group.suite_dicts()

        # If the variable isn't active, skip it
        if active.lower() =='.false.':
            return
        # Also, if the variable is one of the CCPP error handling messages, skip it
        # since it is defined as intent(out) and we can't do meaningful checks on it
        elif standard_name == 'ccpp_error_code' or standard_name == 'ccpp_error_message':
            return
        # To perform allocation checks, we need to know all variables
        # that are part of the 'active' attribute conditional and add
        # it to the group's call list.
        else:
            (_, vars_needed) = var.conditional(var_dicts)
            for var_needed in vars_needed:
                self.update_group_call_list_variable(var_needed)

        # For scalars and arrays, need an internal_var variable (same kind and type)
        # that we can assign the scalar or the lbound/ubound of the array to.
        # We need to treat DDTs and variables with kind attributes slightly
        # differently, and make sure there are no duplicate variables. We
        # also need to assign a bogus standard name to these local variables.
        vtype = var.get_prop_value('type')
        if var.is_ddt():
            vkind = ''
            units = ''
        else:
            vkind = var.get_prop_value('kind')
            units = var.get_prop_value('units')
        if vkind:
            internal_var_lname = f'internal_var_{vtype.replace("=","_")}_{vkind.replace("=","_")}'
        else:
            internal_var_lname = f'internal_var_{vtype.replace("=","_")}'
        if var.is_ddt():
            internal_var = Var({'local_name':internal_var_lname, 'standard_name':f'{internal_var_lname}_local',
                         'ddt_type':vtype, 'kind':vkind, 'units':units, 'dimensions':'()'},
                         _API_LOCAL, self.run_env)
        else:
            internal_var = Var({'local_name':internal_var_lname, 'standard_name':f'{internal_var_lname}_local',
                         'type':vtype, 'kind':vkind, 'units':units, 'dimensions':'()'},
                         _API_LOCAL, self.run_env)
        found = self.__group.find_variable(source_var=internal_var, any_scope=False)
        if not found:
            self.__group.manage_variable(internal_var)

        # For arrays, we need to get information on the dimensions and add it to
        # the group's call list so that we can test for the correct size later on
        if dimensions:
            for dim in dimensions:
                if not ':' in dim:
                    dim_var = self.find_variable(standard_name=dim)
                    if not dim_var:
                        raise Exception(f"No dimension with standard name '{dim}'")
                    self.update_group_call_list_variable(dim_var)
                else:
                    (ldim, udim) = dim.split(":")
                    ldim_var = self.find_variable(standard_name=ldim)
                    if not ldim_var:
                        raise Exception(f"No dimension with standard name '{ldim}'")
                    self.update_group_call_list_variable(ldim_var)
                    udim_var = self.find_variable(standard_name=udim)
                    if not udim_var:
                        raise Exception(f"No dimension with standard name '{udim}'")
                    self.update_group_call_list_variable(udim_var)

        # Add the variable to the list of variables to check. Record which internal_var to use.
        self.__var_debug_checks.append([var, internal_var])

    def replace_horiz_dim_debug_check(self, dim, cldicts, var_in_call_list):
        """Determine the correct horizontal dimension to use for a given variable,
        depending on the CCPP phase and origin of the variable (from the host/suite
        or defined as a module variable for the parent group, or local to the group.
        Return the dimension length and other properties needed for debug checks."""
        if not is_horizontal_dimension(dim):
            raise Exception(f"Dimension {dim} is not a horizontal dimension")
        if self.run_phase():
            if var_in_call_list and \
                self.find_variable(standard_name="horizontal_loop_extent"):
                ldim = "ccpp_constant_one"
                udim = "horizontal_loop_extent"
            else:
                ldim = "horizontal_loop_begin"
                udim = "horizontal_loop_end"
        else:
            ldim = "ccpp_constant_one"
            udim = "horizontal_dimension"
        # Get dimension for lower bound
        for var_dict in cldicts:
            dvar = var_dict.find_variable(standard_name=ldim, any_scope=False)
            if dvar is not None:
                break
        if not dvar:
            raise Exception(f"No variable with standard name '{ldim}' in cldicts")
        ldim_lname = dvar.get_prop_value('local_name')
        # Get dimension for upper bound
        for var_dict in cldicts:
            dvar = var_dict.find_variable(standard_name=udim, any_scope=False)
            if dvar is not None:
                break
        if not dvar:
            raise Exception(f"No variable with standard name '{udim}' in cldicts")
        udim_lname = dvar.get_prop_value('local_name')
        # Assemble dimensions and bounds for size checking
        dim_length = f'{udim_lname}-{ldim_lname}+1'
        # If the variable that uses these dimensions is not in the group's call
        # list, then it is defined as a module variable for this group and the
        # dimensions run from ldim to udim, otherwise from 1:dim_length.
        if not var_in_call_list:
            dim_string = f"{ldim_lname}:{udim_lname}"
            lbound_string = ldim_lname
            ubound_string = udim_lname
        else:
            dim_string = ":"
            lbound_string = '1'
            ubound_string = f'{udim_lname}-{ldim_lname}+1'
        return (dim_length, dim_string, lbound_string, ubound_string)

    def write_var_debug_check(self, var, internal_var, cldicts, outfile, errcode, errmsg, indent):
        """Write the variable debug check for the given variable, as determined
        in a previous step (add_var_debug_check). Assign the scalar or lower and
        upper bounds of the array to the internal_var variable, and for arrays also check
        that the size of the array matches the dimensions from the metadata.
        """
        # Get the basic attributes for writing the check
        standard_name = var.get_prop_value('standard_name')
        dimensions = var.get_dimensions()
        active = var.get_prop_value('active')
        allocatable = var.get_prop_value('allocatable')

        # Need the local name from the group call list,
        # from the locally-defined variables of the group,
        # or from the suite, not how it is called in the scheme (var)
        # First, check if the variable is in the call list.
        dvar = self.__group.call_list.find_variable(standard_name=standard_name, any_scope=False)
        if dvar:
            var_in_call_list = True
        else:
            var_in_call_list = False
            # If it is not in the call list, try to find it
            # in the local variables of this group subroutine.
            dvar = self.__group.find_variable(standard_name=standard_name, any_scope=False)
            if not dvar:
                # This variable is handled by the group
                # and is declared as a module variable
                for var_dict in self.__group.suite_dicts():
                    dvar = var_dict.find_variable(standard_name=standard_name, any_scope=False)
                    if dvar:
                        break
        if not dvar:
            raise Exception(f"No variable with standard name '{standard_name}' in cldicts")
        local_name = dvar.get_prop_value('local_name')

        # If the variable is allocatable and the intent for the scheme is 'out',
        # then we can't test anything because the scheme is going to allocate 
        # the variable. We don't have this information earlier in
        # add_var_debug_check, therefore need to back out here,
        # using the information from the scheme variable (call list).
        svar = self.call_list.find_variable(standard_name=standard_name, any_scope=False)
        intent = svar.get_prop_value('intent')
        if intent == 'out' and allocatable:
            return

        # Get the condition on which the variable is active
        (conditional, _) = var.conditional(cldicts)

        # For scalars, assign to internal_var variable if the variable intent is in/inout
        if not dimensions:
            if not intent == 'out':
                internal_var_lname = internal_var.get_prop_value('local_name')
                outfile.write(f"if ({conditional}) then", indent)
                outfile.write(f"! Assign value of {local_name} to internal_var", indent+1)
                outfile.write(f"{internal_var_lname} = {local_name}", indent+1)
                outfile.write(f"end if", indent)
        # For arrays, check size of array against dimensions in metadata, then assign
        # the lower and upper bounds to the internal_var variable if the intent is in/inout
        else:
            array_size = 1
            dim_strings = []
            lbound_strings = []
            ubound_strings = []
            for dim in dimensions:
                if not ':' in dim:
                    # In capgen, any true dimension (that is not a single index) does
                    # have a colon (:) in the dimension, therefore this is an index
                    for var_dict in cldicts:
                        dvar = var_dict.find_variable(standard_name=dim, any_scope=False)
                        if dvar is not None:
                            break
                    if not dvar:
                        raise Exception(f"No variable with standard name '{dim}' in cldicts")
                    dim_lname = dvar.get_prop_value('local_name')
                    dim_length = 1
                    dim_strings.append(dim_lname)
                    lbound_strings.append(dim_lname)
                    ubound_strings.append(dim_lname)
                else:
                    # Horizontal dimension needs to be dealt with separately, because it
                    # depends on the CCPP phase, whether the variable is a host/suite
                    # variable or locally defined on the group level.
                    if is_horizontal_dimension(dim):
                        (dim_length, dim_string, lbound_string, ubound_string) = \
                            self.replace_horiz_dim_debug_check(dim, cldicts, var_in_call_list)
                    else:
                        (ldim, udim) = dim.split(":")
                        # Get dimension for lower bound
                        for var_dict in cldicts:
                            dvar = var_dict.find_variable(standard_name=ldim, any_scope=False)
                            if dvar is not None:
                                break
                        if not dvar:
                            raise Exception(f"No variable with standard name '{ldim}' in cldicts")
                        ldim_lname = dvar.get_prop_value('local_name')
                        # Get dimension for upper bound
                        for var_dict in cldicts:
                            dvar = var_dict.find_variable(standard_name=udim, any_scope=False)
                            if dvar is not None:
                                break
                        if not dvar:
                            raise Exception(f"No variable with standard name '{udim}' in cldicts")
                        udim_lname = dvar.get_prop_value('local_name')
                        # Assemble dimensions and bounds for size checking
                        dim_length = f'{udim_lname}-{ldim_lname}+1'
                        dim_string = ":"
                        lbound_string = ldim_lname
                        ubound_string = udim_lname
                    # end if
                    dim_strings.append(dim_string)
                    lbound_strings.append(lbound_string)
                    ubound_strings.append(ubound_string)
                array_size = f'{array_size}*({dim_length})'

            # Various strings needed to get the right size
            # and lower/upper bound of the array
            dim_string = '(' + ','.join(dim_strings) + ')'
            lbound_string = '(' + ','.join(lbound_strings) + ')'
            ubound_string = '(' + ','.join(ubound_strings) + ')'

            # Write size check
            outfile.write(f"if ({conditional}) then", indent)
            outfile.write(f"! Check size of array {local_name}", indent+1)
            outfile.write(f"if (size({local_name}{dim_string}) /= {array_size}) then", indent+1)
            outfile.write(f"write({errmsg}, '(a)') 'In group {self.__group.name} before {self.__subroutine_name}:'", indent+2)
            outfile.write(f"write({errmsg}, '(2(a,i8))') 'for array {local_name}, expected size ', {array_size}, ' but got ', size({local_name})", indent+2)
            outfile.write(f"{errcode} = 1", indent+2)
            outfile.write(f"return", indent+2)
            outfile.write(f"end if", indent+1)
            outfile.write(f"end if", indent)

            # Assign lower/upper bounds to internal_var (scalar) if intent is not out
            if not intent == 'out':
                internal_var_lname = internal_var.get_prop_value('local_name')
                outfile.write(f"if ({conditional}) then", indent)
                outfile.write(f"! Assign lower/upper bounds of {local_name} to internal_var", indent+1)
                outfile.write(f"{internal_var_lname} = {local_name}{lbound_string}", indent+1)
                outfile.write(f"{internal_var_lname} = {local_name}{ubound_string}", indent+1)
                outfile.write(f"end if", indent)

    def write(self, outfile, errcode, errmsg, indent):
=======
    def add_var_transform(self, var, compat_obj, vert_dim):
        """Register any variable transformation needed by <var> for this Scheme.
        For any transformation identified in <compat_obj>, create dummy variable
        from <var> to perform the transformation. Determine the indices needed
        for the transform and save for use during write stage"""

        # Add dummy variable (<var>_local) needed for transformation.
        dummy = var.clone(var.get_prop_value('local_name')+'_local')
        self.__group.manage_variable(dummy)

        # Create indices (default) for transform.
        lindices   = [':']*var.get_rank()
        rindices   = [':']*var.get_rank()

        # If needed, modify vertical dimension for vertical orientation flipping
        _, vdim    = find_vertical_dimension(var.get_dimensions())
        vdim_name  = vert_dim.split(':')[-1]
        group_vvar = self.__group.call_list.find_variable(vdim_name)
        vname      = group_vvar.get_prop_value('local_name')
        lindices[vdim] = '1:'+vname
        rindices[vdim] = '1:'+vname
        if compat_obj.has_vert_transforms:
            rindices[vdim] = vname+':1:-1'

        # If needed, modify horizontal dimension for loop substitution.
        # NOT YET IMPLEMENTED
        #hdim = find_horizontal_dimension(var.get_dimensions())
        #if compat_obj.has_dim_transforms:

        #
        # Register any reverse (pre-Scheme) transforms.
        #
        if (var.get_prop_value('intent') != 'out'):
            self.__reverse_transforms.append([dummy.get_prop_value('local_name'),
                                              var.get_prop_value('local_name'),
                                              rindices, lindices, compat_obj])

        #
        # Register any forward (post-Scheme) transforms.
        #
        if (var.get_prop_value('intent') != 'in'):
            self.__forward_transforms.append([var.get_prop_value('local_name'),
                                              dummy.get_prop_value('local_name'),
                                              lindices, rindices, compat_obj])

    def write_var_transform(self, var, dummy, rindices, lindices, compat_obj,
                            outfile, indent, forward):
        """Write variable transformation needed to call this Scheme in <outfile>.
        <var> is the varaible that needs transformation before and after calling Scheme.
        <dummy> is the local variable needed for the transformation..
        <lindices> are the LHS indices of <dummy> for reverse transforms (before Scheme).
        <rindices> are the RHS indices of <var>   for reverse transforms (before Scheme).
        <lindices> are the LHS indices of <var>   for forward transforms (after  Scheme).
        <rindices> are the RHS indices of <dummy> for forward transforms (after  Scheme).
        """
        #
        # Write reverse (pre-Scheme) transform.
        #
        if not forward:
            # dummy(lindices) = var(rindices)
            stmt = compat_obj.reverse_transform(lvar_lname=dummy,
                                                rvar_lname=var,
                                                lvar_indices=lindices,
                                                rvar_indices=rindices)
        #
        # Write forward (post-Scheme) transform.
        #
        else:
            # var(lindices) = dummy(rindices)
            stmt = compat_obj.forward_transform(lvar_lname=var,
                                                rvar_lname=dummy,
                                                lvar_indices=rindices,
                                                rvar_indices=lindices)
        outfile.write(stmt, indent+1)

    def write(self, outfile, errcode, indent):
>>>>>>> 800ea078
        # Unused arguments are for consistent write interface
        # pylint: disable=unused-argument
        """Write code to call this Scheme to <outfile>"""
        # Dictionaries to try are our group, the group's call list,
        #    or our module
        cldicts = [self.__group, self.__group.call_list]
        cldicts.extend(self.__group.suite_dicts())
        my_args = self.call_list.call_string(cldicts=cldicts,
                                             is_func_call=True,
                                             subname=self.subroutine_name)

<<<<<<< HEAD
        # Write debug checks (operating on variables
        # coming from the group's call list)
        for (var, internal_var) in self.__var_debug_checks:
            stmt = self.write_var_debug_check(var, internal_var, cldicts, outfile, errcode, errmsg, indent)

        # Write variable transformations (to be developed)

        # Write call to routine
        stmt = 'call {}({})'
=======
>>>>>>> 800ea078
        outfile.write('if ({} == 0) then'.format(errcode), indent)
        # Write any reverse (pre-Scheme) transforms.
        for (dummy, var, rindices, lindices, compat_obj) in self.__reverse_transforms:
            tstmt = self.write_var_transform(var, dummy, rindices, lindices, compat_obj, outfile, indent, False)
        # Write the scheme call.
        stmt = 'call {}({})'
        outfile.write(stmt.format(self.subroutine_name, my_args), indent+1)
        # Write any forward (post-Scheme) transforms.
        for (var, dummy, lindices, rindices, compat_obj) in self.__forward_transforms:
            tstmt = self.write_var_transform(var, dummy, rindices, lindices, compat_obj, outfile, indent, True)
        #
        outfile.write('end if', indent)

    def schemes(self):
        """Return self as a list for consistency with subcycle"""
        return [self]

    def variable_list(self, recursive=False,
                      std_vars=True, loop_vars=True, consts=True):
        """Return a list of all variables for this Scheme.
        Because Schemes do not have any variables, return a list
        of this object's CallList variables instead.
        Note that because of this, <recursive=True> is not allowed."""
        if recursive:
            raise ParseInternalError("recursive=True not allowed for Schemes")
        # end if
        return self.call_list.variable_list(recursive=recursive,
                                            std_vars=std_vars,
                                            loop_vars=loop_vars, consts=consts)

    @property
    def subroutine_name(self):
        """Return this scheme's actual subroutine name"""
        return self.__subroutine_name

    @property
    def has_vertical_dim(self):
        """Return True if at least one of this Scheme's variables has
        a vertical dimension (vertical_layer_dimension or
        vertical_interface_dimension)
        """
        return self.__has_vertical_dimension

    def __str__(self):
        """Create a readable string for this Scheme"""
        return '<Scheme {}: {}>'.format(self.name, self.subroutine_name)

###############################################################################

class VerticalLoop(SuiteObject):
    """Class to call a group of schemes or scheme collections in a
    loop over a vertical dimension."""

    def __init__(self, index_name, context, parent, run_env, items=None):
        """ <index_name> is the standard name of the variable holding the
        number of iterations (e.g., vertical_layer_dimension)."""
        # self._dim_name is the standard name for the number of iterations
        self._dim_name = VarDictionary.find_loop_dim_from_index(index_name)
        if self._dim_name is None:
            errmsg = 'No VerticalLoop dimension name for index = {}'
            raise ParseInternalError(errmsg.format(index_name))
        # end if
        if ':' in self._dim_name:
            dims = self._dim_name.split(':')
            if not dims[1]:
                errmsg = 'Invalid loop dimension, {}'
                raise ParseInternalError(errmsg.format(self._dim_name))
            # end if
            self._dim_name = dims[1]
        # end if
        # self._local_dim_name is the variable name for self._dim_name
        self._local_dim_name = None
        super().__init__(index_name, context, parent, run_env)
        if run_env.verbose:
            lmsg = "Adding VerticalLoop for '{}'"
            run_env.logger.debug(lmsg.format(index_name))
        # end if
        # Add any items
        if not isinstance(items, list):
            if items is None:
                items = list()
            else:
                items = [items]
            # end if
        # end if
        for item in items:
            self.add_part(item)
        # end for

    def analyze(self, phase, group, scheme_library, suite_vars, level):
        """Analyze the VerticalLoop's interface to prepare for writing"""
        # Handle all the suite objects inside of this subcycle
        scheme_mods = set()
        # Create a variable for the loop index
        newvar = Var({'local_name':self.name, 'standard_name':self.name,
                      'type':'integer', 'units':'count', 'dimensions':'()'},
                     _API_LOCAL, self.run_env)
        # The Group will manage this variable
        group.manage_variable(newvar)
        # Find the loop-extent variable
        dim_name = self._dim_name
        local_dim = group.find_variable(standard_name=dim_name, any_scope=False)
        if local_dim is None:
            local_dim = group.call_list.find_variable(standard_name=dim_name,
                                                      any_scope=False)
        # end if
        if local_dim is None:
            emsg = 'No variable found for vertical loop dimension {}'
            raise ParseInternalError(emsg.format(self._dim_name))
        # end if
        self._local_dim_name = local_dim.get_prop_value('local_name')
        emsg = "VerticalLoop local name for '{}'".format(self.name)
        emsg += " is '{}".format(self.dimension_name)
        if self.run_env.logger:
            self.run_env.logger.debug(emsg)
        # end if
        # Analyze our internal items
        for item in self.parts:
            smods = item.analyze(phase, group, scheme_library,
                                 suite_vars, level+1)
            for smod in smods:
                scheme_mods.add(smod)
            # end for
        # end for
        return scheme_mods

    def write(self, outfile, errcode, errmsg, indent):
        """Write code for the vertical loop, including contents, to <outfile>"""
        outfile.write('do {} = 1, {}'.format(self.name, self.dimension_name),
                      indent)
        # Note that 'scheme' may be a sybcycle or other construct
        for item in self.parts:
            item.write(outfile, errcode, errmsg, indent+1)
        # end for
        outfile.write('end do', 2)

    @property
    def dimension_name(self):
        """Return the vertical dimension over which this VerticalLoop loops"""
        return self._local_dim_name

###############################################################################

class Subcycle(SuiteObject):
    """Class to represent a subcycled group of schemes or scheme collections"""

    def __init__(self, sub_xml, context, parent, run_env):
        name = sub_xml.get('name', None) # Iteration count
        loop_extent = sub_xml.get('loop', "1") # Number of iterations
        # See if our loop variable is an interger or a variable
        try:
            loop_int = int(loop_extent) # pylint: disable=unused-variable
            self._loop = loop_extent
            self._loop_var_int = True
        except ValueError:
            self._loop_var_int = False
            lvar = parent.find_variable(standard_name=self.loop, any_scope=True)
            if lvar is None:
                emsg = "Subcycle, {}, specifies {} iterations but {} not found"
                raise CCPPError(emsg.format(name, self.loop, self.loop))
            # end if
            parent.add_call_list_variable(lvar)
        # end try
        super().__init__(name, context, parent, run_env)
        for item in sub_xml:
            new_item = new_suite_object(item, context, self, run_env)
            self.add_part(new_item)
        # end for

    def analyze(self, phase, group, scheme_library, suite_vars, level):
        """Analyze the Subcycle's interface to prepare for writing"""
        if self.name is None:
            self.name = "subcycle_index{}".format(level)
        # end if
        # Create a variable for the loop index
        self.add_variable(Var({'local_name':self.name,
                               'standard_name':'loop_variable',
                               'type':'integer', 'units':'count',
                               'dimensions':'()'}, _API_SOURCE, self.run_env),
                          self.run_env)
        # Handle all the suite objects inside of this subcycle
        scheme_mods = set()
        for item in self.parts:
            smods = item.analyze(phase, group, scheme_library,
                                 suite_vars, level+1)
            for smod in smods:
                scheme_mods.add(smod)
            # end for
        # end for
        return scheme_mods

    def write(self, outfile, errcode, errmsg, indent):
        """Write code for the subcycle loop, including contents, to <outfile>"""
        outfile.write('do {} = 1, {}'.format(self.name, self.loop), indent)
        # Note that 'scheme' may be a sybcycle or other construct
        for item in self.parts:
            item.write(outfile, errcode, errmsg, indent+1)
        # end for
        outfile.write('end do', 2)

    @property
    def loop(self):
        """Return the loop value or variable local_name"""
        lvar = self.find_variable(standard_name=self.loop, any_scope=True)
        if lvar is None:
            emsg = "Subcycle, {}, specifies {} iterations but {} not found"
            raise CCPPError(emsg.format(self.name, self.loop, self.loop))
        # end if
        lname = lvar.get_prop_value('local_name')
        return lname

###############################################################################

class TimeSplit(SuiteObject):
    """Class to represent a group of processes to be computed in a time-split
    manner -- each parameterization or other construct is called with an
    state which has been updated from the previous step.
    """

    def __init__(self, sub_xml, context, parent, run_env):
        super().__init__('TimeSplit', context, parent, run_env)
        for part in sub_xml:
            new_item = new_suite_object(part, context, self, run_env)
            self.add_part(new_item)
        # end for

    def analyze(self, phase, group, scheme_library, suite_vars, level):
        # Unused arguments are for consistent analyze interface
        # pylint: disable=unused-argument
        """Analyze the TimeSplit's interface to prepare for writing"""
        # Handle all the suite objects inside of this group
        scheme_mods = set()
        for item in self.parts:
            smods = item.analyze(phase, group, scheme_library,
                                 suite_vars, level+1)
            for smod in smods:
                scheme_mods.add(smod)
            # end for
        # end for
        return scheme_mods

    def write(self, outfile, errcode, errmsg, indent):
        """Write code for this TimeSplit section, including contents,
        to <outfile>"""
        for item in self.parts:
            item.write(outfile, errcode, errmsg, indent)
        # end for

###############################################################################

class ProcessSplit(SuiteObject):
    """Class to represent a group of processes to be computed in a
    process-split manner -- all parameterizations or other constructs are
    called with the same state.
    NOTE: Currently a stub
    """

    def __init__(self, sub_xml, context, parent, run_env):
        # Unused arguments are for consistent __init__ interface
        # pylint: disable=unused-argument
        super().__init__('ProcessSplit', context, parent, run_env)
        raise CCPPError('ProcessSplit not yet implemented')

    def analyze(self, phase, group, scheme_library, suite_vars, level):
        # Unused arguments are for consistent analyze interface
        # pylint: disable=unused-argument
        """Analyze the ProcessSplit's interface to prepare for writing"""
        # Handle all the suite objects inside of this group
        raise CCPPError('ProcessSplit not yet implemented')

    def write(self, outfile, errcode, errmsg, indent):
        """Write code for this ProcessSplit section, including contents,
        to <outfile>"""
        raise CCPPError('ProcessSplit not yet implemented')

###############################################################################

class Group(SuiteObject):
    """Class to represent a grouping of schemes in a suite
    A Group object is implemented as a subroutine callable by the API.
    The main arguments to a group are the host model variables.
    Additional output arguments are generated from schemes with intent(out)
    arguments.
    Additional input or inout arguments are generated for inputs needed by
    schemes which are produced (intent(out)) by other groups.
    """

    __subhead = '''
   subroutine {subname}({args})
'''

    __subend = '''
   end subroutine {subname}

! ========================================================================
'''

    __thread_check = CodeBlock([('#ifdef _OPENMP', -1),
                                ('if (omp_get_thread_num() > 1) then', 1),
                                ('{errcode} = 1', 2),
                                (('{errmsg} = "Cannot call {phase} routine '
                                  'from a threaded region"'), 2),
                                ('return', 2),
                                ('end if', 1),
                                ('#endif', -1)])

    __process_types = [_API_TIMESPLIT_TAG, _API_PROCESSSPLIT_TAG]

    __process_xml = {}
    for gptype in __process_types:
        __process_xml[gptype] = '<{ptype}></{ptype}>'.format(ptype=gptype)
    # end for

    def __init__(self, group_xml, transition, parent, context, run_env):
        """Initialize this Group object from <group_xml>.
        <transition> is the group's phase, <parent> is the group's suite.
        """
        name = parent.name + '_' + group_xml.get('name')
        if transition not in CCPP_STATE_MACH.transitions():
            errmsg = "Bad transition argument to Group, '{}'"
            raise ParseInternalError(errmsg.format(transition))
        # end if
        # Initialize the dictionary of variables internal to group
        super().__init__(name, context, parent, run_env,
                         active_call_list=True, phase_type=transition)
        # Add the items but first make sure we know the process type for
        # the group (e.g., TimeSplit or ProcessSplit).
        if (transition == RUN_PHASE_NAME) and ((not group_xml) or
                                               (group_xml[0].tag not in
                                                Group.__process_types)):
            # Default is TimeSplit
            tsxml = ET.fromstring(Group.__process_xml[_API_TIMESPLIT_TAG])
            time_split = new_suite_object(tsxml, context, self, run_env)
            add_to = time_split
            self.add_part(time_split)
        else:
            add_to = self
        # end if
        # Add the sub objects either directly to the Group or to the TimeSplit
        for item in group_xml:
            new_item = new_suite_object(item, context, add_to, run_env)
            add_to.add_part(new_item)
        # end for
        self._local_schemes = set()
        self._host_vars = None
        self._host_ddts = None
        self._loop_var_matches = list()
        self._phase_check_stmts = list()
        self._set_state = None
        self._ddt_library = None

    def phase_match(self, scheme_name):
        """If scheme_name matches the group phase, return the group and
            function ID. Otherwise, return None
        """
        fid, tid, _ = CCPP_STATE_MACH.transition_match(scheme_name,
                                                       transition=self.phase())
        if tid is not None:
            return self, fid
        # end if
        return None, None

    def move_to_call_list(self, standard_name):
        """Move a variable from the group internal dictionary to the call list.
        This is done when the variable, <standard_name>, will be allocated by
        the suite.
        """
        gvar = self.find_variable(standard_name=standard_name, any_scope=False)
        if gvar is None:
            errmsg = "Group {}, cannot move {}, variable not found"
            raise ParseInternalError(errmsg.format(self.name, standard_name))
        # end if
        self.add_call_list_variable(gvar, exists_ok=True)
        self.remove_variable(standard_name)

    def register_action(self, vaction):
        """Register any recognized <vaction> type for use during self.write.
        Return True iff <vaction> is handled.
        """
        if isinstance(vaction, VarLoopSubst):
            self._loop_var_matches = vaction.add_to_list(self._loop_var_matches)
            # Add the missing dim
            vaction.add_local(self, _API_LOCAL, self.run_env)
            return True
        # end if
        return False

    def manage_variable(self, newvar):
        """Add <newvar> to our local dictionary making necessary
        modifications to the variable properties so that it is
        allocated appropriately"""
        # Need new prop dict to eliminate unwanted properties (e.g., intent)
        vdims = newvar.get_dimensions()
        # Look for dimensions where we have a loop substitution and replace
        # with the correct size
        if self.run_phase():
            hdims = [x.missing_stdname for x in self._loop_var_matches]
        else:
            # Do not do loop substitutions in full phases
            hdims = list()
        # end if
        for index, dim in enumerate(vdims):
            newdim = None
            for subdim in dim.split(':'):
                if subdim in hdims:
                    # We have a loop substitution, find and replace
                    hindex = hdims.index(subdim)
                    names = self._loop_var_matches[hindex].required_stdnames
                    newdim = ':'.join(names)
                    break
                # end if
                if ('vertical' in subdim) and ('index' in subdim):
                    # We have a vertical index, replace with correct dimension
                    errmsg = "vertical index replace not implemented"
                    raise ParseInternalError(errmsg)
                # end if
            # end for
            if newdim is not None:
                vdims[index] = newdim
            # end if
        # end for
        if self.timestep_phase():
            persist = 'timestep'
        else:
            persist = 'run'
        # end if
        # Start with an official copy of <newvar>'s prop_dict with
        #      corrected dimensions
        subst_dict = {'dimensions':vdims}
        prop_dict = newvar.copy_prop_dict(subst_dict=subst_dict)
        # Add the allocatable items
        prop_dict['allocatable'] = len(vdims) > 0 # No need to allocate scalar
        prop_dict['persistence'] = persist
        # This is a local variable
        if 'intent' in prop_dict:
            del prop_dict['intent']
        # end if
        # Create a new variable, save the original context
        local_var = Var(prop_dict,
                        ParseSource(_API_SOURCE_NAME,
                                    _API_LOCAL_VAR_NAME, newvar.context),
                        self.run_env)
        self.add_variable(local_var, self.run_env, exists_ok=True)
        # Finally, make sure all dimensions are accounted for
        emsg = self.add_variable_dimensions(local_var, _API_LOCAL_VAR_TYPES,
                                            adjust_intent=True,
                                            to_dict=self.call_list)
        if emsg:
            raise CCPPError(emsg)
        # end if

    def analyze(self, phase, suite_vars, scheme_library, ddt_library,
                check_suite_state, set_suite_state):
        """Analyze the Group's interface to prepare for writing"""
        self._ddt_library = ddt_library
        # Sanity check for Group
        if phase != self.phase():
            errmsg = 'Group {} has phase {} but analyze is phase {}'
            raise ParseInternalError(errmsg.format(self.name,
                                                   self.phase(), phase))
        # end if
        for item in self.parts:
            # Items can be schemes, subcycles or other objects
            # All have the same interface and return a set of module use
            # statements (lschemes)
            lschemes = item.analyze(phase, self, scheme_library, suite_vars, 1)
            for lscheme in lschemes:
                self._local_schemes.add(lscheme)
            # end for
        # end for
        self._phase_check_stmts = check_suite_state
        self._set_state = set_suite_state
        if (self.run_env.logger and
            self.run_env.logger.isEnabledFor(logging.DEBUG)):
            self.run_env.logger.debug("{}".format(self))
        # end if

    def allocate_dim_str(self, dims, context):
        """Create the dimension string for an allocate statement"""
        rdims = list()
        for dim in dims:
            rdparts = list()
            dparts = dim.split(':')
            for dpart in dparts:
                dvar = self.find_variable(standard_name=dpart, any_scope=False)
                if dvar is None:
                    dvar = self.call_list.find_variable(standard_name=dpart,
                                                        any_scope=False)
                if dvar is None:
                    emsg = "Dimension variable, '{}', not found{}"
                    lvar = self.find_local_name(dpart, any_scope=True)
                    if lvar is not None:
                        emsg += "\nBe sure to use standard names!"
                    # end if
                    ctx = context_string(context)
                    raise CCPPError(emsg.format(dpart, ctx))
                # end if
                lname = dvar.get_prop_value('local_name')
                rdparts.append(lname)
            # end for
            rdims.append(':'.join(rdparts))
        # end for
        return ', '.join(rdims)

    def find_variable(self, standard_name=None, source_var=None,
                      any_scope=True, clone=None,
                      search_call_list=False, loop_subst=False):
        """Find a matching variable to <var>, create a local clone (if
        <clone> is True), or return None.
        This purpose of this special Group version is to record any constituent
        variable found for processing during the write phase.
        """
        fvar = super().find_variable(standard_name=standard_name,
                                     source_var=source_var,
                                     any_scope=any_scope, clone=clone,
                                     search_call_list=search_call_list,
                                     loop_subst=loop_subst)
        if fvar and fvar.is_constituent():
            if fvar.source.ptype == ConstituentVarDict.constitutent_source_type():
                # We found this variable in the constituent dictionary,
                #   add it to our call list
                self.add_call_list_variable(fvar, exists_ok=True)
            # end if
        # end if
        return fvar

    def write(self, outfile, host_arglist, indent, const_mod,
              suite_vars=None, allocate=False, deallocate=False):
        """Write code for this subroutine (Group), including contents,
        to <outfile>"""
        # Unused arguments are for consistent write interface
        # pylint: disable=unused-argument
        # group type for (de)allocation
        if self.timestep_phase():
            group_type = 'timestep' # Just allocate for the timestep
        else:
            group_type = 'run'      # Allocate for entire run
        # end if
        # Collect information on local variables
        subpart_vars = {}
        allocatable_var_set = set()
        for item in [self]:# + self.parts:
            for var in item.declarations():
                lname = var.get_prop_value('local_name')
                if lname in subpart_vars:
                    if subpart_vars[lname][0].compatible(var, self.run_env):
                        pass # We already are going to declare this variable
                    else:
                        errmsg = "Duplicate Group variable, {}"
                        raise ParseInternalError(errmsg.format(lname))
                    # end if
                else:
                    subpart_vars[lname] = (var, item)
                    dims = var.get_dimensions()
                    if (dims is not None) and dims:
                        allocatable_var_set.add(lname)
                    # end if
                # end if
            # end for
        # end for
        # First, write out the subroutine header
        subname = self.name
        call_list = self.call_list.call_string()
        outfile.write(Group.__subhead.format(subname=subname, args=call_list),
                      indent)
        # Write out any use statements
        if self._local_schemes:
            modmax = max([len(s[0]) for s in self._local_schemes])
        else:
            modmax = 0
        # end if
        # Write out the scheme use statements
        scheme_use = 'use {},{} only: {}'
        for scheme in self._local_schemes:
            smod = scheme[0]
            sname = scheme[1]
            slen = ' '*(modmax - len(smod))
            outfile.write(scheme_use.format(smod, slen, sname), indent+1)
        # end for
        # Look for any DDT types
        call_vars = self.call_list.variable_list()
        self._ddt_library.write_ddt_use_statements(call_vars, outfile,
                                                   indent+1, pad=modmax)
        decl_vars = [x[0] for x in subpart_vars.values()]
        self._ddt_library.write_ddt_use_statements(decl_vars, outfile,
                                                   indent+1, pad=modmax)
        outfile.write('', 0)
        # Write out dummy arguments
        outfile.write('! Dummy arguments', indent+1)
        msg = 'Variables for {}: ({})'
        if (self.run_env.logger and
            self.run_env.logger.isEnabledFor(logging.DEBUG)):
            self.run_env.logger.debug(msg.format(self.name, call_vars))
        # end if
        self.call_list.declare_variables(outfile, indent+1, dummy=True)
        if subpart_vars:
            outfile.write('\n! Local Variables', indent+1)
        # Write out local variables
        for key in subpart_vars:
            var = subpart_vars[key][0]
            spdict = subpart_vars[key][1]
            var.write_def(outfile, indent+1, spdict,
                          allocatable=(key in allocatable_var_set))
        # end for
        outfile.write('', 0)
        # Get error variable names
        if self.run_env.use_error_obj:
            raise ParseInternalError("Error object not supported")
        else:
            verrcode = self.call_list.find_variable(standard_name='ccpp_error_code')
            if verrcode is not None:
                errcode = verrcode.get_prop_value('local_name')
            else:
                errmsg = "No ccpp_error_code variable for group, {}"
                raise CCPPError(errmsg.format(self.name))
            # end if
            verrmsg = self.call_list.find_variable(standard_name='ccpp_error_message')
            if verrmsg is not None:
                errmsg = verrmsg.get_prop_value('local_name')
            else:
                errmsg = "No ccpp_error_message variable for group, {}"
                raise CCPPError(errmsg.format(self.name))
            # end if
            # Initialize error variables
            outfile.write("{} = 0".format(errcode), 2)
            outfile.write("{} = ''".format(errmsg), 2)
        # end if
        # Output threaded region check (except for run phase)
        if not self.run_phase():
            Group.__thread_check.write(outfile, indent,
                                       {'phase' : self.phase(),
                                        'errcode' : errcode,
                                        'errmsg' : errmsg})
        # Check state machine
        self._phase_check_stmts.write(outfile, indent,
                                      {'errcode' : errcode, 'errmsg' : errmsg,
                                       'funcname' : self.name})
        # Allocate local arrays
        alloc_stmt = "allocate({}({}))"
        for lname in allocatable_var_set:
            var = subpart_vars[lname][0]
            dims = var.get_dimensions()
            alloc_str = self.allocate_dim_str(dims, var.context)
            outfile.write(alloc_stmt.format(lname, alloc_str), indent+1)
        # end for
        # Allocate suite vars
        if allocate:
            for svar in suite_vars.variable_list():
                dims = svar.get_dimensions()
                if dims:
                    timestep_var = svar.get_prop_value('persistence')
                    if group_type == timestep_var:
                        alloc_str = self.allocate_dim_str(dims, svar.context)
                        lname = svar.get_prop_value('local_name')
                        outfile.write(alloc_stmt.format(lname, alloc_str),
                                      indent+1)
                    # end if (do not allocate in this phase)
                # end if dims (do not allocate scalars)
            # end for
        # end if
        # Write any loop match calculations
        for vmatch in self._loop_var_matches:
            action = vmatch.write_action(self, dict2=self.call_list)
            if action:
                outfile.write(action, indent+1)
            # end if
        # end for
        # Write the scheme and subcycle calls
        for item in self.parts:
          item.write(outfile, errcode, errmsg, indent + 1)
        # end for
        # Deallocate local arrays
        for lname in allocatable_var_set:
            outfile.write('deallocate({})'.format(lname), indent+1)
        # end for
        # Deallocate suite vars
        if deallocate:
            for svar in suite_vars.variable_list():
                dims = svar.get_dimensions()
                if dims:
                    timestep_var = svar.get_prop_value('persistence')
                    if group_type == timestep_var:
                        lname = svar.get_prop_value('local_name')
                        outfile.write('deallocate({})'.format(lname), indent+1)
                    # end if
                # end if (no else, do not deallocate scalars)
            # end for
        # end if
        self._set_state.write(outfile, indent, {})
        # end if
        outfile.write(Group.__subend.format(subname=subname), indent)

    @property
    def suite(self):
        """Return this Group's suite"""
        return self.parent

    def suite_dicts(self):
        """Return a list of this Group's Suite's dictionaries"""
        return self.suite.suite_dicts()

###############################################################################

if __name__ == "__main__":
    # First, run doctest
    # pylint: disable=ungrouped-imports
    import doctest
    import sys
    # pylint: enable=ungrouped-imports
    fail, _ = doctest.testmod()
    sys.exit(fail)
# end if<|MERGE_RESOLUTION|>--- conflicted
+++ resolved
@@ -897,11 +897,7 @@
                 # end if
             # end if
         # end if
-<<<<<<< HEAD
-        return found_var, dict_var, var_vdim, new_vdims, missing_vert
-=======
-        return found_var, var_vdim, new_vdims, missing_vert, compat_obj
->>>>>>> 800ea078
+        return found_var, dict_var, var_vdim, new_vdims, missing_vert, compat_obj
 
     def in_process_split(self):
         """Find out if we are in a process-split region"""
@@ -1084,12 +1080,9 @@
         self.__lib = scheme_xml.get('lib', None)
         self.__has_vertical_dimension = False
         self.__group = None
-<<<<<<< HEAD
         self.__var_debug_checks = list()
-=======
         self.__forward_transforms = list()
         self.__reverse_transforms = list()
->>>>>>> 800ea078
         super().__init__(name, context, parent, run_env, active_call_list=True)
 
     def update_group_call_list_variable(self, var):
@@ -1157,13 +1150,8 @@
             def_val = var.get_prop_value('default_value')
             vdims = var.get_dimensions()
             vintent = var.get_prop_value('intent')
-<<<<<<< HEAD
-            args = self.match_variable(var, vstdname=vstdname, vdims=vdims)
-            found, dict_var, vert_dim, new_dims, missing_vert = args
-=======
             args = self.match_variable(var, self.run_env)
-            found, vert_dim, new_dims, missing_vert, compat_obj = args
->>>>>>> 800ea078
+            found, dict_var, vert_dim, new_dims, missing_vert, compat_obj = args
             if found:
                 if self.__group.run_env.debug:
                     # Add variable allocation checks for group, suite and host variables
@@ -1240,7 +1228,6 @@
         # end if
         return scheme_mods
 
-<<<<<<< HEAD
     def add_var_debug_check(self, var):
         """Add a debug check for a given variable var (host model variable,
         suite variable or group module variable) for this scheme.
@@ -1511,8 +1498,6 @@
                 outfile.write(f"{internal_var_lname} = {local_name}{ubound_string}", indent+1)
                 outfile.write(f"end if", indent)
 
-    def write(self, outfile, errcode, errmsg, indent):
-=======
     def add_var_transform(self, var, compat_obj, vert_dim):
         """Register any variable transformation needed by <var> for this Scheme.
         For any transformation identified in <compat_obj>, create dummy variable
@@ -1588,8 +1573,7 @@
                                                 rvar_indices=lindices)
         outfile.write(stmt, indent+1)
 
-    def write(self, outfile, errcode, indent):
->>>>>>> 800ea078
+    def write(self, outfile, errcode, errmsg, indent):
         # Unused arguments are for consistent write interface
         # pylint: disable=unused-argument
         """Write code to call this Scheme to <outfile>"""
@@ -1601,19 +1585,13 @@
                                              is_func_call=True,
                                              subname=self.subroutine_name)
 
-<<<<<<< HEAD
+        outfile.write('if ({} == 0) then'.format(errcode), indent)
+
         # Write debug checks (operating on variables
         # coming from the group's call list)
         for (var, internal_var) in self.__var_debug_checks:
             stmt = self.write_var_debug_check(var, internal_var, cldicts, outfile, errcode, errmsg, indent)
 
-        # Write variable transformations (to be developed)
-
-        # Write call to routine
-        stmt = 'call {}({})'
-=======
->>>>>>> 800ea078
-        outfile.write('if ({} == 0) then'.format(errcode), indent)
         # Write any reverse (pre-Scheme) transforms.
         for (dummy, var, rindices, lindices, compat_obj) in self.__reverse_transforms:
             tstmt = self.write_var_transform(var, dummy, rindices, lindices, compat_obj, outfile, indent, False)
