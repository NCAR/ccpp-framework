#!/usr/bin/env python3
#

"""Classes and methods to create a Fortran suite-implementation file
to implement calls to a set of suites for a given host model."""

# Python library imports
import os.path
import logging
import xml.etree.ElementTree as ET
# CCPP framework imports
from ccpp_state_machine import CCPP_STATE_MACH, RUN_PHASE_NAME
from code_block import CodeBlock
from constituents import ConstituentVarDict
from ddt_library import DDTLibrary
from file_utils import KINDS_MODULE
from fortran_tools import FortranWriter
from framework_env import CCPPFrameworkEnv
from metavar import Var, VarDictionary, ccpp_standard_var
from parse_tools import ParseContext, ParseSource
from parse_tools import ParseInternalError, CCPPError
from parse_tools import read_xml_file, validate_xml_file, find_schema_version
from parse_tools import init_log, set_log_to_null
from suite_objects import CallList, Group, Scheme

# pylint: disable=too-many-lines

###############################################################################
# Module (global) variables
###############################################################################

# Source for internally generated variables.
API_SOURCE_NAME = "CCPP_API"
# Use the constituent source type for consistency
_API_SUITE_VAR_NAME = ConstituentVarDict.constitutent_source_type()
_API_SCHEME_VAR_NAME = "scheme"
_API_CONTEXT = ParseContext(filename="ccpp_suite.py")
_API_SOURCE = ParseSource(API_SOURCE_NAME, _API_SCHEME_VAR_NAME, _API_CONTEXT)
_API_LOGGING = init_log('ccpp_suite')
set_log_to_null(_API_LOGGING)
_API_DUMMY_RUN_ENV = CCPPFrameworkEnv(_API_LOGGING,
                                      ndict={'host_files':'',
                                             'scheme_files':'',
                                             'suites':''})

# Required variables for inclusion in auto-generated schemes
CCPP_REQUIRED_VARS = [ccpp_standard_var('ccpp_error_code',
                                        _API_SCHEME_VAR_NAME,
                                        _API_DUMMY_RUN_ENV,
                                        context=_API_CONTEXT),
                      ccpp_standard_var('ccpp_error_message',
                                        _API_SCHEME_VAR_NAME,
                                        _API_DUMMY_RUN_ENV,
                                        context=_API_CONTEXT)]

###############################################################################

class Suite(VarDictionary):
    """Class to hold, process, and output a CAP for an entire CCPP suite.
    The Suite includes initialization and finalization Group objects as
    well as a Group for every suite part."""

    __state_machine_initial_state = 'uninitialized'
    __state_machine_var_name = 'ccpp_suite_state'

    __state_machine_init = '''
character(len=16) :: {css_var_name} = '{state}'
'''

    # Note that these group names need to match CCPP_STATE_MACH
    __initial_group_name = 'initialize'

    __final_group_name = 'finalize'

    __timestep_initial_group_name = 'timestep_initial'

    __timestep_final_group_name = 'timestep_final'

    __scheme_template = '<scheme>{}</scheme>'

    # The var_type_vals are bits to describe the status of a variable in
    # each phase with a single number.
    # Each phase is 2 bits with the following table:
    #   0: Variable not present in this phase
    #   1: Variable is intent(in) in this phase
    #   2: Variable is intent(out) in this phase
    #   3: Variable is intent(inout) in this phase
    __var_type_vals = [f"{phase}_{bit}_bitpos"
                       for phase in CCPP_STATE_MACH.transitions()
                       for bit in ("input", "output")]
    # __struct_element is a bit for variables which are part of a DDT
    __struct_element = "struct_element"
    __var_type_vals.append(__struct_element)

    def __init__(self, filename, api, run_env):
        """Initialize this Suite object from the SDF, <filename>.
        <api> serves as the Suite's parent."""
        self.__run_env = run_env
        self.__name = None
        self.__sdf_name = filename
        self.__groups = list()
        self.__suite_init_group = None
        self.__suite_final_group = None
        self.__timestep_init_group = None
        self.__timestep_final_group = None
        self.__context = None
        self.__host_arg_list_full = None
        self.__host_arg_list_noloop = None
        self.__module = None
        self.__ddt_library = None
        # Full phases/groups are special groups where the entire state is passed
        self.__full_groups = {}
        self._full_phases = {}
        self.__gvar_stdnames = {} # Standard names of group-created vars
        # Initialize our dictionary
        # Create a 'parent' to hold the constituent variables
        # The parent for the constituent dictionary is the API.
        temp_name = os.path.splitext(os.path.basename(filename))[0]
        const_dict = ConstituentVarDict(temp_name+'_constituents',
                                        api, run_env)
        super().__init__(self.sdf_name, run_env, parent_dict=const_dict)
        if not os.path.exists(self.__sdf_name):
            emsg = "Suite definition file {0} not found."
            raise CCPPError(emsg.format(self.__sdf_name))
        # end if
        # Parse the SDF
        self.parse(run_env)
        # For completeness, we initilize these here, however,
        #   they will receive correct values at the end of analyze
        self.__regular_vars = None
        self.__parent_vars = None
        self.__elem_vars = None

    @property
    def name(self):
        """Get the name of the suite."""
        return self.__name

    @property
    def sdf_name(self):
        """Get the name of the suite definition file."""
        return self.__sdf_name

    @classmethod
    def check_suite_state(cls, stage):
        """Return a list of CCPP state check statements for <stage>"""
        check_stmts = list()
        if stage in CCPP_STATE_MACH.transitions():
            # We need to make sure we are an allowed previous state
            prev_state = CCPP_STATE_MACH.initial_state(stage)
            css = "trim({})".format(Suite.__state_machine_var_name)
            prev_str = "({} /= '{}')".format(css, prev_state)
            check_stmts.append(("if {} then".format(prev_str), 1))
            check_stmts.append(("{errcode} = 1", 2))
            errmsg_str = "write({errmsg}, '(3a)') "
            errmsg_str += "\"Invalid initial CCPP state, '\", " + css + ', '
            errmsg_str += "\"' in {funcname}\""
            check_stmts.append((errmsg_str, 2))
            check_stmts.append(("return", 2))
            check_stmts.append(("end if", 1))
        else:
            raise ParseInternalError("Unknown stage, '{}'".format(stage))
        # end if
        return CodeBlock(check_stmts)

    @classmethod
    def set_suite_state(cls, phase):
        """Return the code string to set the current suite state to <phase>.
        If the initial and final states of <phase> are identical, return blank.
        """
        initial = CCPP_STATE_MACH.initial_state(phase)
        final = CCPP_STATE_MACH.final_state(phase)
        if initial == final:
            stmt = '! Suite state does not change'
        else:
            stmt = "ccpp_suite_state = '{}'".format(final)
        # end if
        return CodeBlock([(stmt, 1)])

    def new_group(self, group_string, transition, run_env):
        """Create a new Group object from the a XML description"""
        if isinstance(group_string, str):
            gxml = ET.fromstring(group_string)
        else:
            gxml = group_string
        # end if
        group = Group(gxml, transition, self, self.__context, run_env)
        for svar in CCPP_REQUIRED_VARS:
            group.add_call_list_variable(svar)
        # end for
        if transition != RUN_PHASE_NAME:
            self.__full_groups[group.name] = group
            self._full_phases[group.phase()] = group
        # end if
        return group

    def new_group_from_name(self, group_name, run_env):
        '''Create an XML string for Group, <group_name>, and use it to
        create the corresponding group.
        Note: <group_name> must be the a transition string'''
        group_xml = '<group name="{}"></group>'.format(group_name)
        return self.new_group(group_xml, group_name, run_env)

    def parse(self, run_env):
        """Parse the suite definition file."""
        success = True

        _, suite_xml = read_xml_file(self.__sdf_name, run_env.logger)
        # We do not have line number information for the XML file
        self.__context = ParseContext(filename=self.__sdf_name)
        # Validate the XML file
        version = find_schema_version(suite_xml)
        res = validate_xml_file(self.__sdf_name, 'suite', version,
                                run_env.logger)
        if not res:
            emsg = "Invalid suite definition file, '{}'"
            raise CCPPError(emsg.format(self.__sdf_name))
        # end if
        self.__name = suite_xml.get('name')
        self.__module = 'ccpp_{}_cap'.format(self.name)
        lmsg = "Reading suite definition file for '{}'"
        if run_env.logger and run_env.logger.isEnabledFor(logging.INFO):
            run_env.logger.info(lmsg.format(self.name))
        # end if
        gname = Suite.__initial_group_name
        self.__suite_init_group = self.new_group_from_name(gname, run_env)
        gname = Suite.__final_group_name
        self.__suite_final_group = self.new_group_from_name(gname, run_env)
        gname = Suite.__timestep_initial_group_name
        self.__timestep_init_group = self.new_group_from_name(gname, run_env)
        gname = Suite.__timestep_final_group_name
        self.__timestep_final_group = self.new_group_from_name(gname, run_env)
        # Set up some groupings for later efficiency
        self._beg_groups = [self.__suite_init_group.name,
                            self.__timestep_init_group.name]
        self._end_groups = [self.__suite_final_group.name,
                            self.__timestep_final_group.name]
        # Build hierarchical structure as in SDF
        self.__groups.append(self.__suite_init_group)
        self.__groups.append(self.__timestep_init_group)
        for suite_item in suite_xml:
            item_type = suite_item.tag.lower()
            # Suite item is a group or a suite-wide init or final method
            if item_type == 'group':
                # Parse a group
                self.__groups.append(self.new_group(suite_item, RUN_PHASE_NAME,
                                                    run_env))
            else:
                match_trans = CCPP_STATE_MACH.function_match(item_type)
                if match_trans is None:
                    emsg = "Unknown CCPP suite component tag type, '{}'"
                    raise CCPPError(emsg.format(item_type))
                # end if
                if match_trans in self._full_phases:
                    # Parse a suite-wide initialization scheme
                    scheme = Scheme(suite_item, self.__context,
                                    self, run_env)
                    self._full_phases[match_trans].add_item(scheme)
                else:
                    emsg = "Unhandled CCPP suite component tag type, '{}'"
                    raise ParseInternalError(emsg.format(match_trans))
                # end if
        # end for
        self.__groups.append(self.__timestep_final_group)
        self.__groups.append(self.__suite_final_group)
        return success

    def suite_dicts(self):
        """Return a list of this Suite's dictionaries.
        A Suite's dictionaries are itself plus its constituent dictionary"""
        return [self, self.parent]

    @property
    def module(self):
        """Get the list of the module generated for this suite."""
        return self.__module

    @property
    def groups(self):
        """Get the list of groups in this suite."""
        return self.__groups

    def _interface_vars_dict(self, check_dict, ddt_lib):
        """Collect the input, output, and inout variables for each phase
        of this suite."""
        parent = self.parent
        # Collect all the suite variables, by type
        regular_vars = {} # Fortran intrinsics
        parent_vars = {}  # E.g., DDT
        elem_vars = {} # Intrinsic vars inside a DDT
        for part in self.groups:
            phase = part.phase()
            for var in part.call_list.variable_list():
                stdname = var.get_prop_value("standard_name")
                intent = var.get_prop_value("intent")
                protected = var.get_prop_value("protected")
                if (parent is not None) and (not protected):
                    pvar = parent.find_variable(standard_name=stdname)
                    if pvar is not None:
                        protected = pvar.get_prop_value("protected")
                    # end if
                # end if
                elements = var.intrinsic_elements(check_dict=check_dict,
                                                  ddt_lib=ddt_lib)
                if (intent == 'in') and (not protected):
                    if isinstance(elements, list):
                        self._add_vars_to_dict(parent_vars, stdname,
                                               phase, "input")
                        self._add_vars_to_dict(elem_vars, elements,
                                               phase, "input")
                    else:
                        self._add_vars_to_dict(regular_vars, stdname,
                                               phase, "input")
                    # end if
                elif intent == 'inout':
                    if isinstance(elements, list):
                        self._add_vars_to_dict(parent_vars, stdname,
                                               phase, "input")
                        self._add_vars_to_dict(elem_vars, elements,
                                               phase, "input")
                        self._add_vars_to_dict(parent_vars, stdname,
                                               phase, "output")
                        self._add_vars_to_dict(elem_vars, elements,
                                               phase, "output")
                    else:
                        self._add_vars_to_dict(regular_vars, stdname,
                                               phase, "input")
                        self._add_vars_to_dict(regular_vars, stdname,
                                               phase, "output")
                    # end if
                elif intent == 'out':
                    if isinstance(elements, list):
                        self._add_vars_to_dict(parent_vars, stdname,
                                               phase, "output")
                        self._add_vars_to_dict(elem_vars, elements,
                                               phase, "output")
                    else:
                        self._add_vars_to_dict(regular_vars, stdname,
                                               phase, "output")
                    # end if
                # end if
            # end for
        # end for
        # Check for overlap (there should not be any)
        reg_set = set(regular_vars.keys())
        par_set = set(parent_vars.keys())
        if not reg_set.isdisjoint(par_set):
            overlap = reg_set.intersection(par_set)
            emsg = (f"Suite {self.name}: Standard name overlap with: " +
                    f"{', '.join(overlap)}.")
            raise CCPPError(emsg)
        # end if
        return regular_vars, parent_vars, elem_vars

    def find_variable(self, standard_name=None, source_var=None,
                      any_scope=True, clone=None,
                      search_call_list=False, loop_subst=False):
        """Attempt to return the variable matching <standard_name>.
        if <standard_name> is None, the standard name from <source_var> is used.
        It is an error to pass both <standard_name> and <source_var> if
        the standard name of <source_var> is not the same as <standard_name>.
        If <any_scope> is True, search parent scopes if not in current scope.
        If the variable is not found this Suite's groups are searched for
        a matching output variable. If found that variable is promoted to be a
        Suite module variable and that variable is returned.
        If the variable is not found and <clone> is not None, add a clone of
        <clone> to this dictionary.
        If the variable is not found and <clone> is None, return None.
        """
        # First, see if the variable is already in our path
        srch_clist = search_call_list
        var = super().find_variable(standard_name=standard_name,
                                    source_var=source_var,
                                    any_scope=any_scope,
                                    clone=None,
                                    search_call_list=srch_clist,
                                    loop_subst=loop_subst)
        if var is None:
            # No dice? Check for a group variable which can be promoted
            if standard_name in self.__gvar_stdnames:
                group = self.__gvar_stdnames[standard_name]
                var = group.find_variable(standard_name=standard_name,
                                          source_var=source_var,
                                          any_scope=False,
                                          search_call_list=srch_clist,
                                          loop_subst=loop_subst)
                if var is not None:
                    # Promote variable to suite level
                    # Remove this entry to avoid looping back here
                    del self.__gvar_stdnames[standard_name]
                    # Let everyone know this is now a Suite variable
                    var.source = ParseSource(API_SOURCE_NAME,
                                             _API_SUITE_VAR_NAME,
                                             var.context)
                    self.add_variable(var, self.__run_env)
                    # Remove the variable from the group
                    group.remove_variable(standard_name)
                else:
                    emsg = ("Group, {}, claimed it had created {} "
                            "but variable was not found")
                    raise CCPPError(emsg.format(group.name, standard_name))
                # end if
            # end if
        # end if
        if (var is None) and (clone is not None):
            # Guess it is time to clone a different variable
            var = super().find_variable(standard_name=standard_name,
                                        source_var=source_var,
                                        any_scope=any_scope, clone=clone)
        # end if
        return var

    def analyze(self, host_model, scheme_library, ddt_library, run_env):
        """Collect all information needed to write a suite file
        >>> CCPP_STATE_MACH.transition_match('init')
        'initialize'
        >>> CCPP_STATE_MACH.transition_match('init', transition='finalize')

        >>> CCPP_STATE_MACH.transition_match('INIT')
        'initialize'
        >>> CCPP_STATE_MACH.transition_match('initial')
        'initialize'
        >>> CCPP_STATE_MACH.transition_match('timestep_initial')
        'timestep_initial'
        >>> CCPP_STATE_MACH.transition_match('timestep_initialize')
        'timestep_initial'
        >>> CCPP_STATE_MACH.transition_match('timestep_init')
        'timestep_initial'
        >>> CCPP_STATE_MACH.transition_match('initialize')
        'initialize'
        >>> CCPP_STATE_MACH.transition_match('initialize')[0:4]
        'init'
        >>> CCPP_STATE_MACH.transition_match('initize')

        >>> CCPP_STATE_MACH.transition_match('run')
        'run'
        >>> CCPP_STATE_MACH.transition_match('finalize')
        'finalize'
        >>> CCPP_STATE_MACH.transition_match('finalize')[0:5]
        'final'
        >>> CCPP_STATE_MACH.transition_match('final')
        'finalize'
        >>> CCPP_STATE_MACH.transition_match('finalize_bar')

        >>> CCPP_STATE_MACH.function_match('foo_init')
        ('foo', 'init', 'initialize')
        >>> CCPP_STATE_MACH.function_match('foo_init', transition='finalize')
        (None, None, None)
        >>> CCPP_STATE_MACH.function_match('FOO_INIT')
        ('FOO', 'INIT', 'initialize')
        >>> CCPP_STATE_MACH.function_match('foo_initial')
        ('foo', 'initial', 'initialize')
        >>> CCPP_STATE_MACH.function_match('foo_initialize')
        ('foo', 'initialize', 'initialize')
        >>> CCPP_STATE_MACH.function_match('foo_initialize')[1][0:4]
        'init'
        >>> CCPP_STATE_MACH.function_match('foo_initize')
        (None, None, None)
        >>> CCPP_STATE_MACH.function_match('foo_timestep_initial')
        ('foo', 'timestep_initial', 'timestep_initial')
        >>> CCPP_STATE_MACH.function_match('foo_timestep_init')
        ('foo', 'timestep_init', 'timestep_initial')
        >>> CCPP_STATE_MACH.function_match('foo_timestep_initialize')
        ('foo', 'timestep_initialize', 'timestep_initial')
        >>> CCPP_STATE_MACH.function_match('foo_run')
        ('foo', 'run', 'run')
        >>> CCPP_STATE_MACH.function_match('foo_finalize')
        ('foo', 'finalize', 'finalize')
        >>> CCPP_STATE_MACH.function_match('foo_finalize')[1][0:5]
        'final'
        >>> CCPP_STATE_MACH.function_match('foo_final')
        ('foo', 'final', 'finalize')
        >>> CCPP_STATE_MACH.function_match('foo_finalize_bar')
        (None, None, None)
        >>> CCPP_STATE_MACH.function_match('foo_timestep_final')
        ('foo', 'timestep_final', 'timestep_final')
        >>> CCPP_STATE_MACH.function_match('foo_timestep_finalize')
        ('foo', 'timestep_finalize', 'timestep_final')
        """
        self.__ddt_library = ddt_library
        # Collect all relevant schemes
        # For all groups, find associated init and final methods
        scheme_set = set()
        for group in self.groups:
            for scheme in group.schemes():
                scheme_set.add(scheme.name)
            # end for
        # end for
        no_scheme_entries = {} # Skip schemes that are not in this suite
        for module in scheme_library:
            if module in scheme_set:
                scheme_entries = scheme_library[module]
            else:
                scheme_entries = no_scheme_entries
            # end if
            for phase in self._full_phases:
                if phase in scheme_entries:
                    header = scheme_entries[phase]
                    # Add this scheme's init or final routine
                    pgroup = self._full_phases[phase]
                    if not pgroup.has_item(header.title):
                        sstr = Suite.__scheme_template.format(module)
                        sxml = ET.fromstring(sstr)
                        scheme = Scheme(sxml, self.__context, pgroup, run_env)
                        pgroup.add_part(scheme)
                    # end if (no else, scheme is already in group)
                # end if (no else, phase not in scheme set)
            # end for
        # end for
        # Grab the host model argument list
        self.__host_arg_list_full = host_model.argument_list()
        self.__host_arg_list_noloop = host_model.argument_list(loop_vars=False)
        # First pass, create init, run, and finalize sequences
        for item in self.groups:
            if item.name in self.__full_groups:
                phase = self.__full_groups[item.name].phase()
            else:
                phase = RUN_PHASE_NAME
            # end if
            lmsg = "Group {}, schemes = {}"
            if run_env.verbose:
                run_env.logger.debug(lmsg.format(item.name,
                                                 [x.name
                                                  for x in item.schemes()]))
            item.analyze(phase, self, scheme_library, ddt_library,
                         self.check_suite_state(phase),
                         self.set_suite_state(phase))
            # Look for group variables that need to be promoted to the suite
            # We need to promote any variable used later to the suite, however,
            # we do not yet know if it will be used.
            # Add new group-created variables
            gvars = item.variable_list()
            for gvar in gvars:
                stdname = gvar.get_prop_value('standard_name')
                if not stdname in self.__gvar_stdnames:
                    self.__gvar_stdnames[stdname] = item
                # end if
            # end for
        # end for
        # Finally, collect usage dictionaries of Suite variables
        args = self._interface_vars_dict(host_model, ddt_library)
        self.__regular_vars, self.__parent_vars, self.__elem_vars = args

    def is_run_group(self, group):
        """Method to separate out run-loop groups from special initial
        and final groups
        """
        return ((group.name not in self._beg_groups) and
                (group.name not in self._end_groups))

    def max_part_len(self):
        """What is the longest suite subroutine name?"""
        maxlen = 0
        for spart in self.groups:
            if self.is_run_group(spart):
                maxlen = max(maxlen, len(spart.name))
            # end if
        # end for
        return maxlen

    def part_list(self):
        """Return list of run phase parts (groups)"""
        parts = list()
        for spart in self.groups:
            if self.is_run_group(spart):
                parts.append(spart.name[len(self.name)+1:])
            # end if
        # end for
        return parts

    def phase_group(self, phase):
        """Return the (non-run) group specified by <phase>"""
        if phase in self._full_phases:
            return self._full_phases[phase]
        # end if
        raise ParseInternalError("Incorrect phase, '{}'".format(phase))

    def constituent_dictionary(self):
        """Return the constituent dictionary for this suite"""
        return self.parent

    @staticmethod
    def _add_vars_to_dict(vdict, stdname, phase, inout):
        # Add a presence flag to the <stdname> set in <vdict>
        # Add a new set if <stdname> is not in <vdict>
        # If <stdname> is a list, apply this function to each element
        if isinstance(stdname, list):
            for var in stdname:
                self._add_vars_to_dict(vdict, var, phase, inout)
            # end for
        else:
            if not stdname in vdict:
                vdict[stdname] = set()
            # end if
            vdict[stdname].add(f"{phase}_{inout}_bitpos")
        # end if

    def req_vars_subname(self):
        """Return the name of the required variables subroutine for this suite"""
        return f"suite_{self.name}_variables"

    def write_req_vars_sub(self, ofile, errvars):
        """Write the required variables subroutine"""
        bitfield_funcname = "find_bitfld_val"
        varmatch_funcname = "var_match"
        # Find error variables (only support old style for now)
        errmsg_var = None
        errcode_var= None
        for evar in errvars:
            if evar.get_prop_value('standard_name') == 'ccpp_error_code':
                errcode_var = evar
            elif evar.get_prop_value('standard_name') == 'ccpp_error_message':
                errmsg_var = evar
            else:
                raise ParseInternalError("Unsupported error variable")
            # end if
        # end for
        if (errmsg_var == None) or (errcode_var == None):
            emsg = "Could not find error variable names: errvars = "
            emsg += f"{', '.join([str(x) for x in errvars])}"
            raise ParseInternalError(emsg)
        # end if
        errmsg = errmsg_var.get_prop_value('local_name')
        errcode = errcode_var.get_prop_value('local_name')
        inargs = f"variable_list, {errmsg}, {errcode}"
        inargs += ", input_vars, output_vars, phases, struct_elements"
        ofile.blank_line()
        ofile.write(f"subroutine {self.req_vars_subname()}({inargs})", 1)
        ofile.write("! Dummy arguments", 2)
        vtype = "character(len=*)"
        oline = f"{vtype}, allocatable, intent(out)   :: variable_list(:)"
        ofile.write(oline, 2)
        errmsg_var.write_def(ofile, 2, self,
                             extra_space=11, dummy=True, add_intent="out")
        errcode_var.write_def(ofile, 2, self,
                              extra_space=11, dummy=True, add_intent="out")
        oline = "logical,          optional,    intent(in)    :: input_vars"
        ofile.write(oline, 2)
        oline = "logical,          optional,    intent(in)    :: output_vars"
        ofile.write(oline, 2)
        oline = "character(len=*), optional,    intent(in)    :: phases(:)"
        ofile.write(oline, 2)
        oline = f"logical,{' '*9} optional,    intent(in)    :: struct_elements"
        ofile.write(oline, 2)
        ofile.write("! Local variables", 2)
        spc = 37
        ofile.write(f"logical {' '*spc}:: input_vars_use", 2)
        ofile.write(f"logical {' '*spc}:: output_vars_use", 2)
        ofile.write(f"logical {' '*spc}:: struct_elements_use", 2)
        mlen = max([len(x.phase()) for x in self.groups])
        mspc = ' '*15
        ofile.write(f"character(len={mlen}), allocatable{mspc}:: phases_use(:)",
                    2)
        ofile.write(f"integer {' '*spc}:: num_vars", 2)
        ofile.write(f"integer {' '*spc}:: var_index", 2)
        ofile.write(f"integer(int_kind) {' '*(spc - 10)}:: var_mask", 2)
        ofile.write(f"integer(int_kind) {' '*(spc - 10)}:: ptype_val", 2)
        ofile.write(f"integer {' '*spc}:: out_index", 2)
        ofile.write(f"integer {' '*spc}:: ierr", 2)
        ofile.blank_line()
        ofile.write(f"{errcode} = 0", 2)
        ofile.write(f"{errmsg} = ''", 2)
        ofile.write("if (present(input_vars)) then", 2)
        ofile.write("input_vars_use = input_vars", 3)
        ofile.write("else", 2)
        ofile.write("input_vars_use = .true.", 3)
        ofile.write("end if", 2)
        ofile.write("if (present(output_vars)) then", 2)
        ofile.write("output_vars_use = output_vars", 3)
        ofile.write("else", 2)
        ofile.write("output_vars_use = .true.", 3)
        ofile.write("end if", 2)
        ofile.write("if (present(phases)) then", 2)
        ofile.write("allocate(phases_use(size(phases, 1)), stat=ierr)", 3)
        ofile.write("if (ierr /= 0) then", 3)
        ofile.write(f"{errcode} = ierr", 4)
        ofile.write(f"{errmsg} = 'Unable to allocate phases_use'", 4)
        ofile.write("return", 4)
        ofile.write("end if", 3)
        ofile.write("phases_use(:) = phases(:)", 3)
        ofile.write("else", 2)
        pnames = [f"\"{x.phase()}{' '*(mlen - len(x.phase()))}\""
                  for x in self.groups]
        ofile.write(f"allocate(phases_use({len(pnames)}), stat=ierr)", 3)
        ofile.write("if (ierr /= 0) then", 3)
        ofile.write(f"{errcode} = ierr", 4)
        ofile.write(f"{errmsg} = 'Unable to allocate phases_use'", 4)
        ofile.write("return", 4)
        ofile.write("end if", 3)
        ofile.write(f"phases_use(:) = (/ {', '.join(pnames)} /)", 3)
        ofile.write("end if", 2)
        ofile.write("if (present(struct_elements)) then", 2)
        ofile.write("struct_elements_use = struct_elements", 3)
        ofile.write("else", 2)
        ofile.write("struct_elements_use = .true.", 3)
        ofile.write("end if", 2)
        ofile.comment("Find the correct variable mask based on phase and type",
                      2)
        ofile.write("var_mask = 0_int_kind", 2)
        ofile.write("do var_index = 1, size(phases_use, 1)", 2)
        ofile.write("if (input_vars_use) then", 3)
        args = f"(phases_use(var_index), 'input')"
        ofile.write(f"ptype_val = {bitfield_funcname}{args}", 4)
        ofile.write("if (ptype_val == 0_int_kind) then", 4)
        ofile.write(f"{errcode} = 1", 5)
        emsg = "'No bitval for input phase = '//trim(phases_use(var_index))"
        ofile.write(f"{errmsg} = {emsg}", 5)
        ofile.write("return", 5)
        ofile.write("end if", 4)
        ofile.write("var_mask = var_mask + ptype_val", 4)
        ofile.write("end if", 3)
        ofile.write("if (output_vars_use) then", 3)
        args = f"(phases_use(var_index), 'output')"
        ofile.write(f"ptype_val = {bitfield_funcname}{args}", 4)
        ofile.write("if (ptype_val == 0_int_kind) then", 4)
        ofile.write(f"{errcode} = 1", 5)
        emsg = "'No bitval for output phase = '//trim(phases_use(var_index))"
        ofile.write(f"{errmsg} = {emsg}", 5)
        ofile.write("return", 5)
        ofile.write("end if", 4)
        ofile.write("var_mask = var_mask + ptype_val", 4)
        ofile.write("end if", 3)
        ofile.write("end do", 2)
        ofile.comment("Find the number of variables that match the pattern", 2)
        ofile.write("num_vars = 0", 2)
        ofile.write("do var_index = 1, size(suite_bitvals, 1)", 2)
        ofile.write(f"if ({varmatch_funcname}(suite_bitvals(var_index))) then",
                    3)
        ofile.write("num_vars = num_vars + 1", 4)
        ofile.write("end if", 3)
        ofile.write("end do", 2)
        ofile.write("allocate(variable_list(num_vars), stat=ierr)", 2)
        ofile.write("if (ierr /= 0) then", 2)
        ofile.write(f"{errcode} = ierr", 3)
        ofile.write(f"{errmsg} = 'Unable to allocate variable_list'", 3)
        ofile.write("return", 3)
        ofile.write("end if", 2)
        ofile.write("out_index = 0", 2)
        ofile.write("do var_index = 1, size(suite_allvars, 1)", 2)
        ofile.write(f"if ({varmatch_funcname}(suite_bitvals(var_index))) then",
                    3)
        ofile.write("out_index = out_index + 1", 4)
        ofile.write("variable_list(out_index) = suite_allvars(var_index)", 4)
        ofile.write("end if", 3)
        ofile.write("end do", 2)
        ofile.blank_line()
        ofile.write("contains", 1)
        ofile.blank_line()
        ofile.comment("Find the bit value for this phase and inout type", 2)
        int_type = "integer(int_kind)"
        ofile.write(f"{int_type} function {bitfield_funcname}(phase, iotype)", 2)
        ofile.write("character(len=*), intent(in)  :: phase", 3)
        ofile.write("character(len=*), intent(in)  :: iotype", 3)
        ofile.write("character(len=:), allocatable :: ptype_name", 3)
        ofile.write("ptype_name = trim(phase)//'_'//trim(iotype)//'_bitpos'", 3)
        ofile.write("select case(trim(ptype_name))", 3)
        for vtype in self.__var_type_vals:
            if vtype == self.__struct_element:
                continue
            # end if
            ofile.write(f"case ('{vtype}')", 3)
            ofile.write(f"{bitfield_funcname} = {vtype}", 4)
        # end for
        ofile.write("case default", 3)
        ofile.comment("Error, return 0: Caller must trap", 4)
        ofile.write(f"{bitfield_funcname} = 0", 4)
        ofile.write("end select", 3)
        ofile.write(f"end function {bitfield_funcname}", 2)
        ofile.blank_line()
        ofile.write(f"logical function {varmatch_funcname}(var_bfield)", 2)
        ofile.write("integer(int_kind), intent(in)  :: var_bfield", 3)
        ofile.write(f"{varmatch_funcname} = .false.", 3)
        etest = "if (struct_elements_use .or. "
        etest += "(iand(struct_element, var_bfield) == 0_int_kind)) then"
        ofile.write(etest, 3)
        ofile.write(f"{varmatch_funcname} = iand(var_bfield, var_mask) /= 0", 4)
        ofile.write("end if", 3)
        ofile.write(f"end function {varmatch_funcname}", 2)
        ofile.blank_line()
        ofile.write(f"end subroutine {self.req_vars_subname()}", 1)
        ofile.blank_line()

    def write(self, output_dir, run_env, check_dict, ddt_lib):
        """Create caps for all groups in the suite and for the entire suite
        (calling the group caps one after another)"""
        # Set name of module and filename of cap
        filename = '{module_name}.F90'.format(module_name=self.module)
        if run_env.verbose:
            run_env.logger.debug('Writing CCPP suite file, {}'.format(filename))
        # end if
        # Retrieve the name of the constituent module for Group use statements
        const_mod = self.parent.constituent_module_name()
        # Init
        output_file_name = os.path.join(output_dir, filename)
        with FortranWriter(output_file_name, 'w',
                           "CCPP Suite Cap for {}".format(self.name),
                           self.module) as outfile:
            # Write module 'use' statements here
            # For proper conversion of binary literals
            bitmax = len(self.__var_type_vals) + 1
            if bitmax >= 64:
                raise ParseInternalError("Not enough bits for Suite var types")
            # end if
            if bitmax >= 32:
                int_str = "INT64"
            else:
                int_str = "INT32"
            # end if
            outfile.write(f"use ISO_FORTRAN_ENV, only: int_kind => {int_str}",
                          1)
            outfile.write('use {}'.format(KINDS_MODULE), 1)
            # Look for any DDT types
            self.__ddt_library.write_ddt_use_statements(self.values(),
                                                        outfile, 1)
            # Write out constituent module use statement(s)
            const_dict = self.constituent_dictionary()
            const_dict.write_suite_use(outfile, 1)
            outfile.write_preamble()
            outfile.write('! Suite interfaces', 1)
            line = Suite.__state_machine_init
            var_name = Suite.__state_machine_var_name
            var_state = Suite.__state_machine_initial_state
            outfile.write(line.format(css_var_name=var_name,
                                      state=var_state), 1)
            for group in self.__groups:
                outfile.write(f"public :: {group.name}", 1)
            # end for
            outfile.write(f"public :: {self.req_vars_subname()}", 1)
            # Declare constituent public interfaces
            const_dict.declare_public_interfaces(outfile, 1)
            # Declare constituent private suite interfaces and data
            const_dict.declare_private_data(outfile, 1)
            outfile.write('\n! Private suite variables', 1)
            for svar in self.keys():
                self[svar].write_def(outfile, 1, self, allocatable=True)
            # end for
            # Declare suite variable variables and parameters
            int_type = f"integer(int_kind)"
            bitpos = 1 # Position in value where 1 is least significant
            bitfld = 1 # Value of binary digit at bitpos
            valbits = {} # Remember bitfld of each entry type
            mspc = max([len(x) for x in self.__var_type_vals])
            vtype_names = []
            # First, the bitpos parameters
            for vtype in self.__var_type_vals:
                vfld = f"{vtype}{' '*(mspc - len(vtype))}"
                bitstr = f"int(b'{bitfld:0{bitmax}b}', int_kind)"
                outfile.write(f"{int_type}, parameter :: {vfld} = {bitstr}", 1)
                valbits[f"{vtype}"] = bitfld
                vtype_names.append(f'"{vfld}"')
                bitpos += 1
                bitfld *= 2
            # end for
            # Now some strings so we can find the right pos
            oline = f"character(len={mspc}), private :: vartype_names"
            oline += f"({len(valbits)}) = (/ {', '.join(vtype_names)} /)"
            outfile.write(oline, 1)
            # Collect all the Suite variables in one list
            allvars = set()
            allvars.update(self.__regular_vars.keys())
            allvars.update(self.__parent_vars.keys())
            allvars.update(self.__elem_vars.keys())
            # Change allvars to a list for a consistent ordering
            allvars = sorted(allvars)
            mspc = max([len(x) for x in allvars])
            nvars = len(allvars)
            # Declare an array of all this Suite's variable standard names
            decl = f"character(len={mspc}), private :: suite_allvars({nvars}) = "
            vlist = ', '.join([f"\"{x}{' '*(mspc - len(x))}\"" for x in allvars])
            decl += f"(/ {vlist} /)"
            outfile.write(decl, 1)

            # Declare a bitfield for each variable with phase and type info
            decl = f"{int_type}, private :: suite_bitvals({nvars}) = "
            vlist = []
            for stdname in allvars:
                if stdname in self.__regular_vars:
                    var = self.__regular_vars[stdname]
                    varval = 0
                elif stdname in self.__parent_vars:
                    var = self.__parent_vars[stdname]
                    varval = 0
                elif stdname in self.__elem_vars:
                    var = self.__elem_vars[stdname]
                    varval = valbits[self.__struct_element]
                else:
                    raise ParseInternalError(f"No var for '{stdname}'?")
                # end if
                # Compute value of variable
                for entry in var:
                    varval += valbits[entry]
                # end for
                vlist.append(f"int(b'{varval:0{bitmax}b}', int_kind)")
            # end for
            decl += f"(/ {', '.join(vlist)} /)"
            outfile.write(decl, 1)
            outfile.end_module_header()
            for group in self.__groups:
                if group.name in self._beg_groups:
                    group.write(outfile, self.__host_arg_list_noloop,
                                1, const_mod, suite_vars=self, allocate=True)
                elif group.name in self._end_groups:
                    group.write(outfile, self.__host_arg_list_noloop,
                                1, const_mod, suite_vars=self, deallocate=True)
                else:
                    group.write(outfile, self.__host_arg_list_full, 1,
                                const_mod)
                # end if
            # end for
            err_vars = self.find_error_variables(any_scope=True,
                                                 clone_as_out=True)
            # Write the required variables subroutine for this suite
            self.write_req_vars_sub(outfile, err_vars)
            # Write the constituent properties interface
            const_dict.write_constituent_routines(outfile, 1,
                                                  self.name, err_vars)
        # end with
        return output_file_name

###############################################################################

class API(VarDictionary):
    """Class representing the API for the CCPP framework.
    The API class organizes the suites for which CAPS will be generated"""

    __suite_fname = 'ccpp_physics_suite_list'
    __part_fname = 'ccpp_physics_suite_part_list'
    __vars_fname = 'ccpp_physics_suite_variables'
    __schemes_fname = 'ccpp_physics_suite_schemes'

    __file_desc = "API for {host_model} calls to CCPP suites"

    __preamble = '''
{module_use}
'''

    __sub_name_template = 'ccpp_physics'

    __subhead = 'subroutine {subname}({api_call_list})'

    __subfoot = 'end subroutine {subname}\n'

    # Note, we cannot add these vars to our dictionary as we do not want
    #    them showing up in group dummy arg lists
    __suite_name = Var({'local_name':'suite_name',
                        'standard_name':'suite_name',
                        'intent':'in', 'type':'character',
                        'kind':'len=*', 'units':'',
                        'dimensions':'()'}, _API_SOURCE, _API_DUMMY_RUN_ENV)

    __suite_part = Var({'local_name':'suite_part',
                        'standard_name':'suite_part',
                        'intent':'in', 'type':'character',
                        'kind':'len=*', 'units':'',
                        'dimensions':'()'}, _API_SOURCE, _API_DUMMY_RUN_ENV)

    def __init__(self, sdfs, host_model, scheme_headers, run_env):
        """Initialize this API.
        <sdfs> is the list of Suite Definition Files to be parsed for
            data needed by the CCPP cap.
        <host_model> is a HostModel object to reference for host model
            variables.
        <scheme_headers> is the list of parsed physics scheme metadata files.
            Every scheme referenced by an SDF in <sdfs> MUST be in this list,
            however, unused schemes are allowed.
        <run_env> is the CCPPFrameworkEnv object for this framework run.
        """
        self.__module = 'ccpp_physics_api'
        self.__host = host_model
        self.__suites = list()
        super().__init__(self.module, run_env, parent_dict=self.host_model)
        # Create a usable library out of scheme_headers
        # Structure is dictionary of dictionaries
        # Top-level dictionary is keyed by function name
        # Secondary level is by phase
        scheme_library = {}
        # First, process DDT headers
        self.__ddt_lib = DDTLibrary('{}_api'.format(self.host_model.name),
                                    run_env, ddts=[d for d in scheme_headers
                                                   if d.header_type == 'ddt'])
        for header in [d for d in scheme_headers if d.header_type != 'ddt']:
            if header.header_type != 'scheme':
                errmsg = "{} is an unknown CCPP API metadata header type, {}"
                raise CCPPError(errmsg.format(header.title, header.header_type))
            # end if
            func_id, _, match_trans =                                         \
                CCPP_STATE_MACH.function_match(header.title)
            if func_id not in scheme_library:
                scheme_library[func_id] = {}
            # end if
            func_entry = scheme_library[func_id]
            if match_trans not in func_entry:
                func_entry[match_trans] = header
            else:
                errmsg = "Duplicate scheme entry, {}"
                raise CCPPError(errmsg.format(header.title))
            # end if
        # end for
        # Turn the SDF files into Suites
        for sdf in sdfs:
            suite = Suite(sdf, self, run_env)
            suite.analyze(self.host_model, scheme_library,
                          self.__ddt_lib, run_env)
            self.__suites.append(suite)
        # end for
        # We will need the correct names for errmsg and errcode
        evar = self.host_model.find_variable(standard_name='ccpp_error_message')
        subst_dict = {'intent':'out'}
        if evar is not None:
            self._errmsg_var = evar.clone(subst_dict)
        else:
            raise CCPPError('Required variable, ccpp_error_message, not found')
        # end if
        evar = self.host_model.find_variable(standard_name='ccpp_error_code')
        if evar is not None:
            self._errcode_var = evar.clone(subst_dict)
        else:
            raise CCPPError('Required variable, ccpp_error_code, not found')
        # end if
        # We need a call list for every phase
        self.__call_lists = {}
        for phase in CCPP_STATE_MACH.transitions():
            self.__call_lists[phase] = CallList('API_' + phase, run_env)
            self.__call_lists[phase].add_variable(self.suite_name_var, run_env)
            if phase == RUN_PHASE_NAME:
                self.__call_lists[phase].add_variable(self.suite_part_var,
                                                      run_env)
            # end if
            for suite in self.__suites:
                for group in suite.groups:
                    if group.phase() == phase:
                        self.__call_lists[phase].add_vars(group.call_list,
                                                          run_env,
                                                          gen_unique=True)
                    # end if
                # end for
             # end for
        # end for

    @classmethod
    def interface_name(cls, phase):
        'Return the name of an API interface function'
        return "{}_{}".format(cls.__sub_name_template, phase)

    def call_list(self, phase):
        "Return the appropriate API call list variables"
        if phase in self.__call_lists:
            return self.__call_lists[phase]
        # end if
        raise ParseInternalError("Illegal phase, '{}'".format(phase))

    def write(self, output_dir, run_env):
        """Write CCPP API module"""
        if not self.suites:
            raise CCPPError("No suite specified for generating API")
        # end if
        api_filenames = list()
        # Write out the suite files
        for suite in self.suites:
            out_file_name = suite.write(output_dir, run_env,
                                        self.parent, self.__ddt_lib)
            api_filenames.append(out_file_name)
        # end for
        return api_filenames

    @classmethod
    def declare_inspection_interfaces(cls, ofile):
        """Declare the API interfaces for the suite inquiry functions"""
        ofile.write("public :: {}".format(API.__suite_fname), 1)
        ofile.write("public :: {}".format(API.__part_fname), 1)
        ofile.write("public :: {}".format(API.__vars_fname), 1)
        ofile.write("public :: {}".format(API.__schemes_fname), 1)

    def get_errinfo_names(self):
        """Return a tuple of error output local names"""
        errmsg_name = self._errmsg_var.get_prop_value('local_name')
        errcode_name = self._errcode_var.get_prop_value('local_name')
        return (errmsg_name, errcode_name)

    @staticmethod
    def write_var_set_loop(ofile, varlist_name, var_list, indent,
                           add_allocate=True, start_index=1, start_var=None):
        """Write code to allocate (if <add_allocate> is True) and set
        <varlist_name> to <var_list>. Elements of <varlist_name> are set
        beginning at <start_index>.
        """
        if add_allocate:
            ofile.write("allocate({}({}))".format(varlist_name, len(var_list)),
                        indent)
        # end if
        for ind, var in enumerate(sorted(var_list)):
            if start_var:
                ind_str = "{} + {}".format(start_var, ind + start_index)
            else:
                ind_str = "{}".format(ind + start_index)
            # end if
            ofile.write("{}({}) = '{}'".format(varlist_name, ind_str, var),
                        indent)
        # end for

    def write_suite_part_list_sub(self, ofile, errmsg_name, errcode_name):
        """Write the suite-part list subroutine"""
<<<<<<< HEAD
        ofile.blank_line()
=======
>>>>>>> 6459ff6b
        inargs = f"suite_name, part_list, {errmsg_name}, {errcode_name}"
        ofile.write(f"subroutine {API.__part_fname}({inargs})", 1)
        oline = "character(len=*),              intent(in)  :: suite_name"
        ofile.write(oline, 2)
        oline = "character(len=*), allocatable, intent(out) :: part_list(:)"
        ofile.write(oline, 2)
        self._errmsg_var.write_def(ofile, 2, self)
        self._errcode_var.write_def(ofile, 2, self)
        else_str = ''
        ename = self._errcode_var.get_prop_value('local_name')
        ofile.write(f"{ename} = 0", 2)
        ename = self._errmsg_var.get_prop_value('local_name')
        ofile.write(f"{ename} = ''", 2)
        for suite in self.suites:
            oline = "{}if(trim(suite_name) == '{}') then"
            ofile.write(oline.format(else_str, suite.name), 2)
            API.write_var_set_loop(ofile, 'part_list', suite.part_list(), 3)
            else_str = 'else '
        # end for
        ofile.write("else", 2)
        emsg = f"write({errmsg_name}, '(3a)')"
        emsg += "'No suite named ', trim(suite_name), ' found'"
        ofile.write(emsg, 3)
        ofile.write(f"{errcode_name} = 1", 3)
        ofile.write("end if", 2)
        ofile.write(f"end subroutine {API.__part_fname}", 1)

    def write_req_vars_sub(self, ofile, errmsg_name, errcode_name):
        """Write the required variables subroutine"""
        oline = "suite_name, variable_list, {errmsg}, {errcode}"
        oline += ", input_vars, output_vars, phases, struct_elements"
        inargs = oline.format(errmsg=errmsg_name, errcode=errcode_name)
        ofile.write("\nsubroutine {}({})".format(API.__vars_fname, inargs), 1)
        # Declare use statements for suite varlist routines
        mlen = max([len(x.module) for x in self.suites])
        for suite in self.suites:
            mod = f"{suite.module}{' '*(mlen - len(suite.module))}"
            ofile.write(f"use {mod}, only: {suite.req_vars_subname()}", 2)
        # end for
        ofile.write("! Dummy arguments", 2)
        oline = "character(len=*),              intent(in)  :: suite_name"
        ofile.write(oline, 2)
        oline = "character(len=*), allocatable, intent(out) :: variable_list(:)"
        ofile.write(oline, 2)
        self._errmsg_var.write_def(ofile, 2, self, extra_space=11,
                                   dummy=True, add_intent="out")
        self._errcode_var.write_def(ofile, 2, self, extra_space=11,
                                    dummy=True, add_intent="out")
        oline = "logical,          optional,    intent(in) :: input_vars"
        ofile.write(oline, 2)
        oline = "logical,          optional,    intent(in) :: output_vars"
        ofile.write(oline, 2)
        oline = "character(len=*), optional,    intent(in) :: phases(:)"
        ofile.write(oline, 2)
        oline = "logical,          optional,    intent(in) :: struct_elements"
        ofile.write(oline, 2)
        ofile.blank_line()
        ecname = self._errcode_var.get_prop_value('local_name')
        ofile.write(f"{ecname} = 0", 2)
        emname = self._errmsg_var.get_prop_value('local_name')
        ofile.write(f"{emname} = ''", 2)
        else_str = ''
        for suite in self.suites:
<<<<<<< HEAD
            oline = f"{else_str}if(trim(suite_name) == '{suite.name}') then"
            ofile.write(oline, 2)
=======
            parent = suite.parent
            # Collect all the suite variables
            oline = "{}if(trim(suite_name) == '{}') then"
            input_vars = [set(), set(), set()] # leaves, arrays, leaf elements
            inout_vars = [set(), set(), set()] # leaves, arrays, leaf elements
            output_vars = [set(), set(), set()] # leaves, arrays, leaf elements
            const_initialized_in_physics = {}
            for part in suite.groups:
                for var in part.call_list.variable_list():
                    phase = part.phase()
                    stdname = var.get_prop_value("standard_name")
                    intent = var.get_prop_value("intent")
                    protected = var.get_prop_value("protected")
                    constituent = var.is_constituent()
                    if stdname not in const_initialized_in_physics:
                        const_initialized_in_physics[stdname] = False
                    # end if
                    if (parent is not None) and (not protected):
                        pvar = parent.find_variable(standard_name=stdname)
                        if pvar is not None:
                            protected = pvar.get_prop_value("protected")
                        # end if
                    # end if
                    elements = var.intrinsic_elements(check_dict=self.parent,
                                                      ddt_lib=self.__ddt_lib)
                    if (intent == 'in') and (not protected) and (not const_initialized_in_physics[stdname]):
                        if isinstance(elements, list):
                            input_vars[1].add(stdname)
                            input_vars[2].update(elements)
                        else:
                            input_vars[0].add(stdname)
                        # end if
                    elif intent == 'inout' and (not const_initialized_in_physics[stdname]):
                        if isinstance(elements, list):
                            inout_vars[1].add(stdname)
                            inout_vars[2].update(elements)
                        else:
                            inout_vars[0].add(stdname)
                        # end if
                    elif constituent and (intent == 'out' and phase != 'initialize' and not
                         const_initialized_in_physics[stdname]):
                        # constituents HAVE to be initialized in the init phase because the dycore needs to advect them
                        emsg = f"constituent variable '{stdname}' cannot be initialized in the '{phase}' phase"
                        raise CCPPError(emsg)
                    elif intent == 'out' and constituent and phase == 'initialize':
                        const_initialized_in_physics[stdname] = True
                    elif intent == 'out':
                        if isinstance(elements, list):
                            output_vars[1].add(stdname)
                            output_vars[2].update(elements)
                        else:
                            output_vars[0].add(stdname)
                        # end if
                    # end if
                # end for
            # end for
            # Figure out how many total variables to return and allocate
            #   variable_list to that size
            ofile.write(oline.format(else_str, suite.name), 2)
            ofile.write("if (input_vars_use .and. output_vars_use) then", 3)
            have_elems = input_vars[2] or inout_vars[2] or output_vars[2]
            if have_elems:
                ofile.write("if (struct_elements_use) then", 4)
                numvars = len(input_vars[0] | input_vars[2] | inout_vars[0] |
                              inout_vars[2] | output_vars[0] | output_vars[2])
                ofile.write("num_vars = {}".format(numvars), 5)
                ofile.write("else", 4)
            # end if
            numvars = len(input_vars[0] | input_vars[1] | inout_vars[0] |
                          inout_vars[1] | output_vars[0] | output_vars[1])
            ofile.write("num_vars = {}".format(numvars), 5 if have_elems else 4)
            if have_elems:
                ofile.write("end if", 4)
            # end if
            ofile.write("else if (input_vars_use) then", 3)
            have_elems = input_vars[2] or inout_vars[2]
            if have_elems:
                ofile.write("if (struct_elements_use) then", 4)
                numvars = len(input_vars[0] | input_vars[2] |
                              inout_vars[0] | inout_vars[2])
                ofile.write("num_vars = {}".format(numvars), 5)
                ofile.write("else", 4)
            # end if
            numvars = len(input_vars[0] | input_vars[1] |
                          inout_vars[0] | inout_vars[1])
            ofile.write("num_vars = {}".format(numvars), 5 if have_elems else 4)
            if have_elems:
                ofile.write("end if", 4)
            # end if
            ofile.write("else if (output_vars_use) then", 3)
            have_elems = inout_vars[2] or output_vars[2]
            if have_elems:
                ofile.write("if (struct_elements_use) then", 4)
                numvars = len(inout_vars[0] | inout_vars[2] |
                              output_vars[0] | output_vars[2])
                ofile.write("num_vars = {}".format(numvars), 5)
                ofile.write("else", 4)
            # end if
            numvars = len(inout_vars[0] | inout_vars[1] |
                          output_vars[0] | output_vars[1])
            ofile.write("num_vars = {}".format(numvars), 5 if have_elems else 4)
            if have_elems:
                ofile.write("end if", 4)
            # end if
            ofile.write("else", 3)
            ofile.write("num_vars = 0", 4)
            ofile.write("end if", 3)
            ofile.write("allocate(variable_list(num_vars))", 3)
            # Now, fill in the variable_list array
            # Start with inout variables
            elem_start = 1
            leaf_start = 1
            leaf_written_set = inout_vars[0].copy()
            elem_written_set = inout_vars[0].copy()
            leaf_list = sorted(inout_vars[0])
            if inout_vars[0] or inout_vars[1] or inout_vars[2]:
                ofile.write("if (input_vars_use .or. output_vars_use) then", 3)
                API.write_var_set_loop(ofile, 'variable_list', leaf_list, 4,
                                       add_allocate=False,
                                       start_index=leaf_start)
            # end if
            leaf_start += len(leaf_list)
            elem_start += len(leaf_list)
            # elements which have not been written out
            elem_list = sorted(inout_vars[2] - elem_written_set)
            elem_written_set = elem_written_set | inout_vars[2]
            leaf_list = sorted(inout_vars[1] - leaf_written_set)
            leaf_written_set = leaf_written_set | inout_vars[1]
            if elem_list or leaf_list:
                ofile.write("if (struct_elements_use) then", 4)
                API.write_var_set_loop(ofile, 'variable_list', elem_list, 5,
                                       add_allocate=False,
                                       start_index=elem_start)
                elem_start += len(elem_list)
                ofile.write("num_vars = {}".format(elem_start - 1), 5)
                ofile.write("else", 4)
                API.write_var_set_loop(ofile, 'variable_list', leaf_list, 5,
                                       add_allocate=False,
                                       start_index=leaf_start)
                leaf_start += len(leaf_list)
                ofile.write("num_vars = {}".format(leaf_start - 1), 5)
                ofile.write("end if", 4)
            else:
                ofile.write("num_vars = {}".format(len(leaf_written_set)),
                            4 if leaf_written_set else 3)
            # end if
            if inout_vars[0] or inout_vars[1] or inout_vars[2]:
                ofile.write("end if", 3)
            # end if
            # Write input variables
            leaf_list = sorted(input_vars[0] - leaf_written_set)
            # Are there any output variables which are also input variables
            #    (e.g., for a different part (group) of the suite)?
            # We need to collect them now in case <input_vars> is selected
            #    but not <output_vars>.
            leaf_cross_set = output_vars[0] & input_vars[0]
            simp_cross_set = (output_vars[1] & input_vars[1]) - leaf_cross_set
            elem_cross_set = (output_vars[2] & input_vars[2]) - leaf_cross_set
            # Subtract the variables which have already been written out
            leaf_cross_list = sorted(leaf_cross_set - leaf_written_set)
            simp_cross_list = sorted(simp_cross_set - leaf_written_set)
            elem_cross_list = sorted(elem_cross_set - elem_written_set)
            # Next move back to processing the input variables
            leaf_written_set = leaf_written_set | input_vars[0]
            elem_list = sorted(input_vars[2] - elem_written_set)
            elem_written_set = elem_written_set | input_vars[0] | input_vars[2]
            have_inputs = elem_list or leaf_list
            if have_inputs:
                ofile.write("if (input_vars_use) then", 3)
                # elements which have not been written out
            # end if
            API.write_var_set_loop(ofile, 'variable_list', leaf_list, 4,
                                   add_allocate=False, start_var="num_vars",
                                   start_index=1)
            if leaf_list:
                ofile.write("num_vars = num_vars + {}".format(len(leaf_list)),
                            4)
            # end if
            leaf_start += len(leaf_list)
            elem_start += len(leaf_list)
            leaf_list = input_vars[1].difference(leaf_written_set)
            leaf_written_set.union(input_vars[1])
            if elem_list or leaf_list:
                ofile.write("if (struct_elements_use) then", 4)
                API.write_var_set_loop(ofile, 'variable_list', elem_list, 5,
                                       add_allocate=False,
                                       start_index=elem_start)
                elem_start += len(elem_list) - 1
                ofile.write("num_vars = {}".format(elem_start), 5)
                ofile.write("else", 4)
                API.write_var_set_loop(ofile, 'variable_list', leaf_list, 5,
                                       add_allocate=False,
                                       start_index=leaf_start)
                leaf_start += len(leaf_list) - 1
                ofile.write("num_vars = {}".format(leaf_start), 5)
                ofile.write("end if", 4)
            # end if
            if have_inputs:
                ofile.write("end if", 3)
            # end if
            # Write output variables
            leaf_list = sorted(output_vars[0].difference(leaf_written_set))
            leaf_written_set = leaf_written_set.union(output_vars[0])
            elem_written_set = elem_written_set.union(output_vars[0])
            elem_list = sorted(output_vars[2].difference(elem_written_set))
            elem_written_set = elem_written_set.union(output_vars[2])
            have_outputs = elem_list or leaf_list
            if have_outputs:
                ofile.write("if (output_vars_use) then", 3)
            # end if
            leaf_start = 1
            API.write_var_set_loop(ofile, 'variable_list', leaf_list, 4,
                                   add_allocate=False, start_var="num_vars",
                                   start_index=leaf_start)
            leaf_start += len(leaf_list)
            elem_start = leaf_start
            leaf_list = output_vars[1].difference(leaf_written_set)
            leaf_written_set.union(output_vars[1])
            if elem_list or leaf_list:
                ofile.write("if (struct_elements_use) then", 4)
                API.write_var_set_loop(ofile, 'variable_list', elem_list, 5,
                                       add_allocate=False, start_var="num_vars",
                                       start_index=elem_start)
                elem_start += len(elem_list)
                ofile.write("else", 4)
                API.write_var_set_loop(ofile, 'variable_list', leaf_list, 5,
                                       add_allocate=False, start_var="num_vars",
                                       start_index=leaf_start)
                leaf_start += len(leaf_list)
                ofile.write("end if", 4)
            # end if
            if leaf_cross_list or elem_cross_list:
                ofile.write("if (.not. input_vars_use) then", 4)
                API.write_var_set_loop(ofile, 'variable_list', leaf_cross_list,
                                       5, add_allocate=False,
                                       start_var="num_vars",
                                       start_index=leaf_start)
                leaf_start += len(leaf_cross_list)
                elem_start += len(leaf_cross_list)
                if elem_cross_list or simp_cross_list:
                    ofile.write("if (struct_elements_use) then", 5)
                    API.write_var_set_loop(ofile, 'variable_list',
                                           elem_cross_list, 6,
                                           add_allocate=False,
                                           start_var="num_vars",
                                           start_index=elem_start)
                    elem_start += len(elem_list)
                    ofile.write("else", 5)
                    API.write_var_set_loop(ofile, 'variable_list',
                                           leaf_cross_list, 6,
                                           add_allocate=False,
                                           start_var="num_vars",
                                           start_index=leaf_start)
                    leaf_start += len(leaf_list)
                    ofile.write("end if", 5)
                # end if
                ofile.write("end if", 4)
            if have_outputs:
                ofile.write("end if", 3)
            # end if
>>>>>>> 6459ff6b
            else_str = 'else '
            args = ["variable_list", emname, ecname, "input_vars=input_vars",
                    "output_vars=output_vars", "phases=phases",
                    "struct_elements=struct_elements"]
            ofile.write(f"call {suite.req_vars_subname()}({', '.join(args)})",
                        3)
        # end for
        ofile.write("else", 2)
        emsg = "write({errmsg}, '(3a)')".format(errmsg=errmsg_name)
        emsg += "'No suite named ', trim(suite_name), ' found'"
        ofile.write(emsg, 3)
        ofile.write("{errcode} = 1".format(errcode=errcode_name), 3)
        ofile.write("end if", 2)
        ofile.write("end subroutine {}".format(API.__vars_fname), 1)

    def write_suite_schemes_sub(self, ofile, errmsg_name, errcode_name):
        """Write the suite schemes list subroutine"""
        oline = "suite_name, scheme_list, {errmsg}, {errcode}"
        inargs = oline.format(errmsg=errmsg_name, errcode=errcode_name)
        ofile.write("\nsubroutine {}({})".format(API.__schemes_fname,
                                                 inargs), 1)
        oline = "character(len=*),              intent(in)  :: suite_name"
        ofile.write(oline, 2)
        oline = "character(len=*), allocatable, intent(out) :: scheme_list(:)"
        ofile.write(oline, 2)
        self._errmsg_var.write_def(ofile, 2, self)
        self._errcode_var.write_def(ofile, 2, self)
        else_str = ''
        ename = self._errcode_var.get_prop_value('local_name')
        ofile.write("{} = 0".format(ename), 2)
        ename = self._errmsg_var.get_prop_value('local_name')
        ofile.write("{} = ''".format(ename), 2)
        for suite in self.suites:
            oline = "{}if(trim(suite_name) == '{}') then"
            ofile.write(oline.format(else_str, suite.name), 2)
            # Collect the list of schemes in this suite
            schemes = set()
            for part in suite.groups:
                schemes.update([x.name for x in part.schemes()])
            # end for
            # Write out the list
            API.write_var_set_loop(ofile, 'scheme_list', schemes, 3)
            else_str = 'else '
        # end for
        ofile.write("else", 2)
        emsg = "write({errmsg}, '(3a)')".format(errmsg=errmsg_name)
        emsg += "'No suite named ', trim(suite_name), ' found'"
        ofile.write(emsg, 3)
        ofile.write("{errcode} = 1".format(errcode=errcode_name), 3)
        ofile.write("end if", 2)
        ofile.write("end subroutine {}".format(API.__schemes_fname), 1)

    def write_inspection_routines(self, ofile):
        """Write the list_suites and list_suite_parts subroutines"""
        errmsg_name, errcode_name = self.get_errinfo_names()
        ofile.write("subroutine {}(suites)".format(API.__suite_fname), 1)
        nsuites = len(self.suites)
        oline = "character(len=*), allocatable, intent(out) :: suites(:)"
        ofile.write(oline, 2)
        ofile.write("\nallocate(suites({}))".format(nsuites), 2)
        for ind, suite in enumerate(self.suites):
            ofile.write("suites({}) = '{}'".format(ind+1, suite.name), 2)
        # end for
        ofile.write("end subroutine {}".format(API.__suite_fname), 1)
        # Write out the suite part list subroutine
        self.write_suite_part_list_sub(ofile, errmsg_name, errcode_name)
        # Write out the suite required variable subroutine
        self.write_req_vars_sub(ofile, errmsg_name, errcode_name)
        # Write out the suite scheme list subroutine
        self.write_suite_schemes_sub(ofile, errmsg_name, errcode_name)

    @property
    def module(self):
        """Return the module name of the API."""
        return self.__module

    @property
    def host_model(self):
        """Return the host model which will use this API."""
        return self.__host

    @property
    def suite_name_var(self):
        "Return the name of the variable specifying the suite to run"
        return self.__suite_name

    @property
    def suite_part_var(self):
        "Return the name of the variable specifying the suite group to run"
        return self.__suite_part

    @property
    def suites(self):
        "Return the list of this API's suites"
        return self.__suites

###############################################################################
if __name__ == "__main__":
    try:
        # First, run doctest
        # pylint: disable=ungrouped-imports
        import doctest
        import sys
        # pylint: enable=ungrouped-imports
        fail, _ = doctest.testmod()
        # Goal: Replace this test with a suite from unit tests
        FRAME_ROOT = os.path.dirname(os.path.dirname(os.path.abspath(__file__)))
        TEMP_SUITE = os.path.join(FRAME_ROOT, 'test', 'capgen_test',
                                  'temp_suite.xml')
        if os.path.exists(TEMP_SUITE):
            _ = Suite(TEMP_SUITE, VarDictionary('temp_suite',
                                                _API_DUMMY_RUN_ENV),
                      _API_DUMMY_RUN_ENV)
        else:
            print("Cannot find test file, '{}', skipping test".format(TEMP_SUITE))
        # end if
        sys.exit(fail)
    except CCPPError as suite_error:
        print("{}".format(suite_error))
        sys.exit(fail)
    # end try
# end if<|MERGE_RESOLUTION|>--- conflicted
+++ resolved
@@ -77,20 +77,6 @@
     __timestep_final_group_name = 'timestep_final'
 
     __scheme_template = '<scheme>{}</scheme>'
-
-    # The var_type_vals are bits to describe the status of a variable in
-    # each phase with a single number.
-    # Each phase is 2 bits with the following table:
-    #   0: Variable not present in this phase
-    #   1: Variable is intent(in) in this phase
-    #   2: Variable is intent(out) in this phase
-    #   3: Variable is intent(inout) in this phase
-    __var_type_vals = [f"{phase}_{bit}_bitpos"
-                       for phase in CCPP_STATE_MACH.transitions()
-                       for bit in ("input", "output")]
-    # __struct_element is a bit for variables which are part of a DDT
-    __struct_element = "struct_element"
-    __var_type_vals.append(__struct_element)
 
     def __init__(self, filename, api, run_env):
         """Initialize this Suite object from the SDF, <filename>.
@@ -125,11 +111,6 @@
         # end if
         # Parse the SDF
         self.parse(run_env)
-        # For completeness, we initilize these here, however,
-        #   they will receive correct values at the end of analyze
-        self.__regular_vars = None
-        self.__parent_vars = None
-        self.__elem_vars = None
 
     @property
     def name(self):
@@ -279,78 +260,6 @@
     def groups(self):
         """Get the list of groups in this suite."""
         return self.__groups
-
-    def _interface_vars_dict(self, check_dict, ddt_lib):
-        """Collect the input, output, and inout variables for each phase
-        of this suite."""
-        parent = self.parent
-        # Collect all the suite variables, by type
-        regular_vars = {} # Fortran intrinsics
-        parent_vars = {}  # E.g., DDT
-        elem_vars = {} # Intrinsic vars inside a DDT
-        for part in self.groups:
-            phase = part.phase()
-            for var in part.call_list.variable_list():
-                stdname = var.get_prop_value("standard_name")
-                intent = var.get_prop_value("intent")
-                protected = var.get_prop_value("protected")
-                if (parent is not None) and (not protected):
-                    pvar = parent.find_variable(standard_name=stdname)
-                    if pvar is not None:
-                        protected = pvar.get_prop_value("protected")
-                    # end if
-                # end if
-                elements = var.intrinsic_elements(check_dict=check_dict,
-                                                  ddt_lib=ddt_lib)
-                if (intent == 'in') and (not protected):
-                    if isinstance(elements, list):
-                        self._add_vars_to_dict(parent_vars, stdname,
-                                               phase, "input")
-                        self._add_vars_to_dict(elem_vars, elements,
-                                               phase, "input")
-                    else:
-                        self._add_vars_to_dict(regular_vars, stdname,
-                                               phase, "input")
-                    # end if
-                elif intent == 'inout':
-                    if isinstance(elements, list):
-                        self._add_vars_to_dict(parent_vars, stdname,
-                                               phase, "input")
-                        self._add_vars_to_dict(elem_vars, elements,
-                                               phase, "input")
-                        self._add_vars_to_dict(parent_vars, stdname,
-                                               phase, "output")
-                        self._add_vars_to_dict(elem_vars, elements,
-                                               phase, "output")
-                    else:
-                        self._add_vars_to_dict(regular_vars, stdname,
-                                               phase, "input")
-                        self._add_vars_to_dict(regular_vars, stdname,
-                                               phase, "output")
-                    # end if
-                elif intent == 'out':
-                    if isinstance(elements, list):
-                        self._add_vars_to_dict(parent_vars, stdname,
-                                               phase, "output")
-                        self._add_vars_to_dict(elem_vars, elements,
-                                               phase, "output")
-                    else:
-                        self._add_vars_to_dict(regular_vars, stdname,
-                                               phase, "output")
-                    # end if
-                # end if
-            # end for
-        # end for
-        # Check for overlap (there should not be any)
-        reg_set = set(regular_vars.keys())
-        par_set = set(parent_vars.keys())
-        if not reg_set.isdisjoint(par_set):
-            overlap = reg_set.intersection(par_set)
-            emsg = (f"Suite {self.name}: Standard name overlap with: " +
-                    f"{', '.join(overlap)}.")
-            raise CCPPError(emsg)
-        # end if
-        return regular_vars, parent_vars, elem_vars
 
     def find_variable(self, standard_name=None, source_var=None,
                       any_scope=True, clone=None,
@@ -537,9 +446,6 @@
                 # end if
             # end for
         # end for
-        # Finally, collect usage dictionaries of Suite variables
-        args = self._interface_vars_dict(host_model, ddt_library)
-        self.__regular_vars, self.__parent_vars, self.__elem_vars = args
 
     def is_run_group(self, group):
         """Method to separate out run-loop groups from special initial
@@ -579,208 +485,7 @@
         """Return the constituent dictionary for this suite"""
         return self.parent
 
-    @staticmethod
-    def _add_vars_to_dict(vdict, stdname, phase, inout):
-        # Add a presence flag to the <stdname> set in <vdict>
-        # Add a new set if <stdname> is not in <vdict>
-        # If <stdname> is a list, apply this function to each element
-        if isinstance(stdname, list):
-            for var in stdname:
-                self._add_vars_to_dict(vdict, var, phase, inout)
-            # end for
-        else:
-            if not stdname in vdict:
-                vdict[stdname] = set()
-            # end if
-            vdict[stdname].add(f"{phase}_{inout}_bitpos")
-        # end if
-
-    def req_vars_subname(self):
-        """Return the name of the required variables subroutine for this suite"""
-        return f"suite_{self.name}_variables"
-
-    def write_req_vars_sub(self, ofile, errvars):
-        """Write the required variables subroutine"""
-        bitfield_funcname = "find_bitfld_val"
-        varmatch_funcname = "var_match"
-        # Find error variables (only support old style for now)
-        errmsg_var = None
-        errcode_var= None
-        for evar in errvars:
-            if evar.get_prop_value('standard_name') == 'ccpp_error_code':
-                errcode_var = evar
-            elif evar.get_prop_value('standard_name') == 'ccpp_error_message':
-                errmsg_var = evar
-            else:
-                raise ParseInternalError("Unsupported error variable")
-            # end if
-        # end for
-        if (errmsg_var == None) or (errcode_var == None):
-            emsg = "Could not find error variable names: errvars = "
-            emsg += f"{', '.join([str(x) for x in errvars])}"
-            raise ParseInternalError(emsg)
-        # end if
-        errmsg = errmsg_var.get_prop_value('local_name')
-        errcode = errcode_var.get_prop_value('local_name')
-        inargs = f"variable_list, {errmsg}, {errcode}"
-        inargs += ", input_vars, output_vars, phases, struct_elements"
-        ofile.blank_line()
-        ofile.write(f"subroutine {self.req_vars_subname()}({inargs})", 1)
-        ofile.write("! Dummy arguments", 2)
-        vtype = "character(len=*)"
-        oline = f"{vtype}, allocatable, intent(out)   :: variable_list(:)"
-        ofile.write(oline, 2)
-        errmsg_var.write_def(ofile, 2, self,
-                             extra_space=11, dummy=True, add_intent="out")
-        errcode_var.write_def(ofile, 2, self,
-                              extra_space=11, dummy=True, add_intent="out")
-        oline = "logical,          optional,    intent(in)    :: input_vars"
-        ofile.write(oline, 2)
-        oline = "logical,          optional,    intent(in)    :: output_vars"
-        ofile.write(oline, 2)
-        oline = "character(len=*), optional,    intent(in)    :: phases(:)"
-        ofile.write(oline, 2)
-        oline = f"logical,{' '*9} optional,    intent(in)    :: struct_elements"
-        ofile.write(oline, 2)
-        ofile.write("! Local variables", 2)
-        spc = 37
-        ofile.write(f"logical {' '*spc}:: input_vars_use", 2)
-        ofile.write(f"logical {' '*spc}:: output_vars_use", 2)
-        ofile.write(f"logical {' '*spc}:: struct_elements_use", 2)
-        mlen = max([len(x.phase()) for x in self.groups])
-        mspc = ' '*15
-        ofile.write(f"character(len={mlen}), allocatable{mspc}:: phases_use(:)",
-                    2)
-        ofile.write(f"integer {' '*spc}:: num_vars", 2)
-        ofile.write(f"integer {' '*spc}:: var_index", 2)
-        ofile.write(f"integer(int_kind) {' '*(spc - 10)}:: var_mask", 2)
-        ofile.write(f"integer(int_kind) {' '*(spc - 10)}:: ptype_val", 2)
-        ofile.write(f"integer {' '*spc}:: out_index", 2)
-        ofile.write(f"integer {' '*spc}:: ierr", 2)
-        ofile.blank_line()
-        ofile.write(f"{errcode} = 0", 2)
-        ofile.write(f"{errmsg} = ''", 2)
-        ofile.write("if (present(input_vars)) then", 2)
-        ofile.write("input_vars_use = input_vars", 3)
-        ofile.write("else", 2)
-        ofile.write("input_vars_use = .true.", 3)
-        ofile.write("end if", 2)
-        ofile.write("if (present(output_vars)) then", 2)
-        ofile.write("output_vars_use = output_vars", 3)
-        ofile.write("else", 2)
-        ofile.write("output_vars_use = .true.", 3)
-        ofile.write("end if", 2)
-        ofile.write("if (present(phases)) then", 2)
-        ofile.write("allocate(phases_use(size(phases, 1)), stat=ierr)", 3)
-        ofile.write("if (ierr /= 0) then", 3)
-        ofile.write(f"{errcode} = ierr", 4)
-        ofile.write(f"{errmsg} = 'Unable to allocate phases_use'", 4)
-        ofile.write("return", 4)
-        ofile.write("end if", 3)
-        ofile.write("phases_use(:) = phases(:)", 3)
-        ofile.write("else", 2)
-        pnames = [f"\"{x.phase()}{' '*(mlen - len(x.phase()))}\""
-                  for x in self.groups]
-        ofile.write(f"allocate(phases_use({len(pnames)}), stat=ierr)", 3)
-        ofile.write("if (ierr /= 0) then", 3)
-        ofile.write(f"{errcode} = ierr", 4)
-        ofile.write(f"{errmsg} = 'Unable to allocate phases_use'", 4)
-        ofile.write("return", 4)
-        ofile.write("end if", 3)
-        ofile.write(f"phases_use(:) = (/ {', '.join(pnames)} /)", 3)
-        ofile.write("end if", 2)
-        ofile.write("if (present(struct_elements)) then", 2)
-        ofile.write("struct_elements_use = struct_elements", 3)
-        ofile.write("else", 2)
-        ofile.write("struct_elements_use = .true.", 3)
-        ofile.write("end if", 2)
-        ofile.comment("Find the correct variable mask based on phase and type",
-                      2)
-        ofile.write("var_mask = 0_int_kind", 2)
-        ofile.write("do var_index = 1, size(phases_use, 1)", 2)
-        ofile.write("if (input_vars_use) then", 3)
-        args = f"(phases_use(var_index), 'input')"
-        ofile.write(f"ptype_val = {bitfield_funcname}{args}", 4)
-        ofile.write("if (ptype_val == 0_int_kind) then", 4)
-        ofile.write(f"{errcode} = 1", 5)
-        emsg = "'No bitval for input phase = '//trim(phases_use(var_index))"
-        ofile.write(f"{errmsg} = {emsg}", 5)
-        ofile.write("return", 5)
-        ofile.write("end if", 4)
-        ofile.write("var_mask = var_mask + ptype_val", 4)
-        ofile.write("end if", 3)
-        ofile.write("if (output_vars_use) then", 3)
-        args = f"(phases_use(var_index), 'output')"
-        ofile.write(f"ptype_val = {bitfield_funcname}{args}", 4)
-        ofile.write("if (ptype_val == 0_int_kind) then", 4)
-        ofile.write(f"{errcode} = 1", 5)
-        emsg = "'No bitval for output phase = '//trim(phases_use(var_index))"
-        ofile.write(f"{errmsg} = {emsg}", 5)
-        ofile.write("return", 5)
-        ofile.write("end if", 4)
-        ofile.write("var_mask = var_mask + ptype_val", 4)
-        ofile.write("end if", 3)
-        ofile.write("end do", 2)
-        ofile.comment("Find the number of variables that match the pattern", 2)
-        ofile.write("num_vars = 0", 2)
-        ofile.write("do var_index = 1, size(suite_bitvals, 1)", 2)
-        ofile.write(f"if ({varmatch_funcname}(suite_bitvals(var_index))) then",
-                    3)
-        ofile.write("num_vars = num_vars + 1", 4)
-        ofile.write("end if", 3)
-        ofile.write("end do", 2)
-        ofile.write("allocate(variable_list(num_vars), stat=ierr)", 2)
-        ofile.write("if (ierr /= 0) then", 2)
-        ofile.write(f"{errcode} = ierr", 3)
-        ofile.write(f"{errmsg} = 'Unable to allocate variable_list'", 3)
-        ofile.write("return", 3)
-        ofile.write("end if", 2)
-        ofile.write("out_index = 0", 2)
-        ofile.write("do var_index = 1, size(suite_allvars, 1)", 2)
-        ofile.write(f"if ({varmatch_funcname}(suite_bitvals(var_index))) then",
-                    3)
-        ofile.write("out_index = out_index + 1", 4)
-        ofile.write("variable_list(out_index) = suite_allvars(var_index)", 4)
-        ofile.write("end if", 3)
-        ofile.write("end do", 2)
-        ofile.blank_line()
-        ofile.write("contains", 1)
-        ofile.blank_line()
-        ofile.comment("Find the bit value for this phase and inout type", 2)
-        int_type = "integer(int_kind)"
-        ofile.write(f"{int_type} function {bitfield_funcname}(phase, iotype)", 2)
-        ofile.write("character(len=*), intent(in)  :: phase", 3)
-        ofile.write("character(len=*), intent(in)  :: iotype", 3)
-        ofile.write("character(len=:), allocatable :: ptype_name", 3)
-        ofile.write("ptype_name = trim(phase)//'_'//trim(iotype)//'_bitpos'", 3)
-        ofile.write("select case(trim(ptype_name))", 3)
-        for vtype in self.__var_type_vals:
-            if vtype == self.__struct_element:
-                continue
-            # end if
-            ofile.write(f"case ('{vtype}')", 3)
-            ofile.write(f"{bitfield_funcname} = {vtype}", 4)
-        # end for
-        ofile.write("case default", 3)
-        ofile.comment("Error, return 0: Caller must trap", 4)
-        ofile.write(f"{bitfield_funcname} = 0", 4)
-        ofile.write("end select", 3)
-        ofile.write(f"end function {bitfield_funcname}", 2)
-        ofile.blank_line()
-        ofile.write(f"logical function {varmatch_funcname}(var_bfield)", 2)
-        ofile.write("integer(int_kind), intent(in)  :: var_bfield", 3)
-        ofile.write(f"{varmatch_funcname} = .false.", 3)
-        etest = "if (struct_elements_use .or. "
-        etest += "(iand(struct_element, var_bfield) == 0_int_kind)) then"
-        ofile.write(etest, 3)
-        ofile.write(f"{varmatch_funcname} = iand(var_bfield, var_mask) /= 0", 4)
-        ofile.write("end if", 3)
-        ofile.write(f"end function {varmatch_funcname}", 2)
-        ofile.blank_line()
-        ofile.write(f"end subroutine {self.req_vars_subname()}", 1)
-        ofile.blank_line()
-
-    def write(self, output_dir, run_env, check_dict, ddt_lib):
+    def write(self, output_dir, run_env):
         """Create caps for all groups in the suite and for the entire suite
         (calling the group caps one after another)"""
         # Set name of module and filename of cap
@@ -796,18 +501,6 @@
                            "CCPP Suite Cap for {}".format(self.name),
                            self.module) as outfile:
             # Write module 'use' statements here
-            # For proper conversion of binary literals
-            bitmax = len(self.__var_type_vals) + 1
-            if bitmax >= 64:
-                raise ParseInternalError("Not enough bits for Suite var types")
-            # end if
-            if bitmax >= 32:
-                int_str = "INT64"
-            else:
-                int_str = "INT32"
-            # end if
-            outfile.write(f"use ISO_FORTRAN_ENV, only: int_kind => {int_str}",
-                          1)
             outfile.write('use {}'.format(KINDS_MODULE), 1)
             # Look for any DDT types
             self.__ddt_library.write_ddt_use_statements(self.values(),
@@ -823,9 +516,8 @@
             outfile.write(line.format(css_var_name=var_name,
                                       state=var_state), 1)
             for group in self.__groups:
-                outfile.write(f"public :: {group.name}", 1)
+                outfile.write('public :: {}'.format(group.name), 1)
             # end for
-            outfile.write(f"public :: {self.req_vars_subname()}", 1)
             # Declare constituent public interfaces
             const_dict.declare_public_interfaces(outfile, 1)
             # Declare constituent private suite interfaces and data
@@ -834,66 +526,6 @@
             for svar in self.keys():
                 self[svar].write_def(outfile, 1, self, allocatable=True)
             # end for
-            # Declare suite variable variables and parameters
-            int_type = f"integer(int_kind)"
-            bitpos = 1 # Position in value where 1 is least significant
-            bitfld = 1 # Value of binary digit at bitpos
-            valbits = {} # Remember bitfld of each entry type
-            mspc = max([len(x) for x in self.__var_type_vals])
-            vtype_names = []
-            # First, the bitpos parameters
-            for vtype in self.__var_type_vals:
-                vfld = f"{vtype}{' '*(mspc - len(vtype))}"
-                bitstr = f"int(b'{bitfld:0{bitmax}b}', int_kind)"
-                outfile.write(f"{int_type}, parameter :: {vfld} = {bitstr}", 1)
-                valbits[f"{vtype}"] = bitfld
-                vtype_names.append(f'"{vfld}"')
-                bitpos += 1
-                bitfld *= 2
-            # end for
-            # Now some strings so we can find the right pos
-            oline = f"character(len={mspc}), private :: vartype_names"
-            oline += f"({len(valbits)}) = (/ {', '.join(vtype_names)} /)"
-            outfile.write(oline, 1)
-            # Collect all the Suite variables in one list
-            allvars = set()
-            allvars.update(self.__regular_vars.keys())
-            allvars.update(self.__parent_vars.keys())
-            allvars.update(self.__elem_vars.keys())
-            # Change allvars to a list for a consistent ordering
-            allvars = sorted(allvars)
-            mspc = max([len(x) for x in allvars])
-            nvars = len(allvars)
-            # Declare an array of all this Suite's variable standard names
-            decl = f"character(len={mspc}), private :: suite_allvars({nvars}) = "
-            vlist = ', '.join([f"\"{x}{' '*(mspc - len(x))}\"" for x in allvars])
-            decl += f"(/ {vlist} /)"
-            outfile.write(decl, 1)
-
-            # Declare a bitfield for each variable with phase and type info
-            decl = f"{int_type}, private :: suite_bitvals({nvars}) = "
-            vlist = []
-            for stdname in allvars:
-                if stdname in self.__regular_vars:
-                    var = self.__regular_vars[stdname]
-                    varval = 0
-                elif stdname in self.__parent_vars:
-                    var = self.__parent_vars[stdname]
-                    varval = 0
-                elif stdname in self.__elem_vars:
-                    var = self.__elem_vars[stdname]
-                    varval = valbits[self.__struct_element]
-                else:
-                    raise ParseInternalError(f"No var for '{stdname}'?")
-                # end if
-                # Compute value of variable
-                for entry in var:
-                    varval += valbits[entry]
-                # end for
-                vlist.append(f"int(b'{varval:0{bitmax}b}', int_kind)")
-            # end for
-            decl += f"(/ {', '.join(vlist)} /)"
-            outfile.write(decl, 1)
             outfile.end_module_header()
             for group in self.__groups:
                 if group.name in self._beg_groups:
@@ -909,8 +541,6 @@
             # end for
             err_vars = self.find_error_variables(any_scope=True,
                                                  clone_as_out=True)
-            # Write the required variables subroutine for this suite
-            self.write_req_vars_sub(outfile, err_vars)
             # Write the constituent properties interface
             const_dict.write_constituent_routines(outfile, 1,
                                                   self.name, err_vars)
@@ -1057,8 +687,7 @@
         api_filenames = list()
         # Write out the suite files
         for suite in self.suites:
-            out_file_name = suite.write(output_dir, run_env,
-                                        self.parent, self.__ddt_lib)
+            out_file_name = suite.write(output_dir, run_env)
             api_filenames.append(out_file_name)
         # end for
         return api_filenames
@@ -1100,10 +729,6 @@
 
     def write_suite_part_list_sub(self, ofile, errmsg_name, errcode_name):
         """Write the suite-part list subroutine"""
-<<<<<<< HEAD
-        ofile.blank_line()
-=======
->>>>>>> 6459ff6b
         inargs = f"suite_name, part_list, {errmsg_name}, {errcode_name}"
         ofile.write(f"subroutine {API.__part_fname}({inargs})", 1)
         oline = "character(len=*),              intent(in)  :: suite_name"
@@ -1134,43 +759,49 @@
     def write_req_vars_sub(self, ofile, errmsg_name, errcode_name):
         """Write the required variables subroutine"""
         oline = "suite_name, variable_list, {errmsg}, {errcode}"
-        oline += ", input_vars, output_vars, phases, struct_elements"
+        oline += ", input_vars, output_vars, struct_elements"
         inargs = oline.format(errmsg=errmsg_name, errcode=errcode_name)
         ofile.write("\nsubroutine {}({})".format(API.__vars_fname, inargs), 1)
-        # Declare use statements for suite varlist routines
-        mlen = max([len(x.module) for x in self.suites])
-        for suite in self.suites:
-            mod = f"{suite.module}{' '*(mlen - len(suite.module))}"
-            ofile.write(f"use {mod}, only: {suite.req_vars_subname()}", 2)
-        # end for
         ofile.write("! Dummy arguments", 2)
         oline = "character(len=*),              intent(in)  :: suite_name"
         ofile.write(oline, 2)
         oline = "character(len=*), allocatable, intent(out) :: variable_list(:)"
         ofile.write(oline, 2)
-        self._errmsg_var.write_def(ofile, 2, self, extra_space=11,
-                                   dummy=True, add_intent="out")
-        self._errcode_var.write_def(ofile, 2, self, extra_space=11,
-                                    dummy=True, add_intent="out")
-        oline = "logical,          optional,    intent(in) :: input_vars"
+        self._errmsg_var.write_def(ofile, 2, self, extra_space=22)
+        self._errcode_var.write_def(ofile, 2, self, extra_space=22)
+        oline = "logical, optional,             intent(in) :: input_vars"
         ofile.write(oline, 2)
-        oline = "logical,          optional,    intent(in) :: output_vars"
+        oline = "logical, optional,             intent(in) :: output_vars"
         ofile.write(oline, 2)
-        oline = "character(len=*), optional,    intent(in) :: phases(:)"
+        oline = "logical, optional,             intent(in) :: struct_elements"
         ofile.write(oline, 2)
-        oline = "logical,          optional,    intent(in) :: struct_elements"
-        ofile.write(oline, 2)
-        ofile.blank_line()
-        ecname = self._errcode_var.get_prop_value('local_name')
-        ofile.write(f"{ecname} = 0", 2)
-        emname = self._errmsg_var.get_prop_value('local_name')
-        ofile.write(f"{emname} = ''", 2)
+        ofile.write("! Local variables", 2)
+        ofile.write("logical {}:: input_vars_use".format(' '*34), 2)
+        ofile.write("logical {}:: output_vars_use".format(' '*34), 2)
+        ofile.write("logical {}:: struct_elements_use".format(' '*34), 2)
+        ofile.write("integer {}:: num_vars".format(' '*34), 2)
+        ofile.write("", 0)
+        ename = self._errcode_var.get_prop_value('local_name')
+        ofile.write("{} = 0".format(ename), 2)
+        ename = self._errmsg_var.get_prop_value('local_name')
+        ofile.write("{} = ''".format(ename), 2)
+        ofile.write("if (present(input_vars)) then", 2)
+        ofile.write("input_vars_use = input_vars", 3)
+        ofile.write("else", 2)
+        ofile.write("input_vars_use = .true.", 3)
+        ofile.write("end if", 2)
+        ofile.write("if (present(output_vars)) then", 2)
+        ofile.write("output_vars_use = output_vars", 3)
+        ofile.write("else", 2)
+        ofile.write("output_vars_use = .true.", 3)
+        ofile.write("end if", 2)
+        ofile.write("if (present(struct_elements)) then", 2)
+        ofile.write("struct_elements_use = struct_elements", 3)
+        ofile.write("else", 2)
+        ofile.write("struct_elements_use = .true.", 3)
+        ofile.write("end if", 2)
         else_str = ''
         for suite in self.suites:
-<<<<<<< HEAD
-            oline = f"{else_str}if(trim(suite_name) == '{suite.name}') then"
-            ofile.write(oline, 2)
-=======
             parent = suite.parent
             # Collect all the suite variables
             oline = "{}if(trim(suite_name) == '{}') then"
@@ -1431,13 +1062,7 @@
             if have_outputs:
                 ofile.write("end if", 3)
             # end if
->>>>>>> 6459ff6b
             else_str = 'else '
-            args = ["variable_list", emname, ecname, "input_vars=input_vars",
-                    "output_vars=output_vars", "phases=phases",
-                    "struct_elements=struct_elements"]
-            ofile.write(f"call {suite.req_vars_subname()}({', '.join(args)})",
-                        3)
         # end for
         ofile.write("else", 2)
         emsg = "write({errmsg}, '(3a)')".format(errmsg=errmsg_name)
