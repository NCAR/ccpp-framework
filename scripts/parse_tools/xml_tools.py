--- conflicted
+++ resolved
@@ -176,15 +176,9 @@
         schema_file = find_schema_file(schema_root, version, schema_path)
         if not (schema_file and os.path.isfile(schema_file)):
             verstring = '.'.join([str(x) for x in version])
-<<<<<<< HEAD
-            emsg = """validate_xml_file: Cannot find schema for version {},
-            {} does not exist"""
-            raise CCPPError(emsg.format(verstring, schema_file))
-=======
             emsg = f"""validate_xml_file: Cannot find schema for version {verstring},
             {schema_file} does not exist"""
             raise CCPPError(emsg)
->>>>>>> 6459ff6b
         # end if
     # end if
     if not os.access(schema_file, os.R_OK):
@@ -262,24 +256,11 @@
               default_namespace=None, method="xml",
               short_empty_elements=True):
         """Subclassed write method to format output."""
-<<<<<<< HEAD
-        if PYSUBVER >= 8:
-            et_str = ET.tostring(self.getroot(),
-                                 encoding=encoding, method=method,
-                                 xml_declaration=xml_declaration,
-                                 default_namespace=default_namespace,
-                                 short_empty_elements=short_empty_elements)
-        else:
-            et_str = ET.tostring(self.getroot(),
-                                 encoding=encoding, method=method,
-                                 short_empty_elements=short_empty_elements)
-=======
         et_str = ET.tostring(self.getroot(),
                              encoding=encoding, method=method,
                              xml_declaration=xml_declaration,
                              default_namespace=default_namespace,
                              short_empty_elements=short_empty_elements)
->>>>>>> 6459ff6b
         # end if
         fmode = 'wt'
         root = str(et_str, encoding="utf-8")
