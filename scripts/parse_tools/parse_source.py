--- conflicted
+++ resolved
@@ -375,13 +375,8 @@
     """
     A simple object for providing source information
     >>> ParseSource("myname", "mytype", ParseContext(13, "foo.F90")) #doctest: +ELLIPSIS
-<<<<<<< HEAD
-    <parse_tools.parse_source.ParseSource object at 0x...>
-    >>> ParseSource("myname", "mytype", ParseContext(13, "foo.F90")).type
-=======
     <__main__.ParseSource object at 0x...>
     >>> ParseSource("myname", "mytype", ParseContext(13, "foo.F90")).ptype
->>>>>>> c2c2aa0a
     'mytype'
     >>> ParseSource("myname", "mytype", ParseContext(13, "foo.F90")).name
     'myname'
