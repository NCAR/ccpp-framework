#!/usr/bin/env python

"""Helper functions to validate parsed input"""

# Python library imports
import re
import sys
import os.path
sys.path.insert(0, os.path.dirname(__file__))
# CCPP framework imports
from parse_source import CCPPError, ParseInternalError

########################################################################

def check_units(test_val, prop_dict, error):
    """Return <test_val> if a valid unit, otherwise, None
    if <error> is True, raise an Exception if <test_val> is not valid.
    >>> check_units('m/s', None, True)
    'm/s'
    >>> check_units('kg m-3', None, True)
    'kg m-3'
    >>> check_units('1', None, True)
    '1'
    >>> check_units('', None, False)

    >>> check_units('', None, True) #doctest: +IGNORE_EXCEPTION_DETAIL
    Traceback (most recent call last):
    CCPPError: '' is not a valid unit
    >>> check_units(' ', None, True) #doctest: +IGNORE_EXCEPTION_DETAIL
    Traceback (most recent call last):
    CCPPError: '' is not a valid unit
    >>> check_units(['foo'], None, True) #doctest: +IGNORE_EXCEPTION_DETAIL
    Traceback (most recent call last):
    CCPPError: ['foo'] is invalid; not a string
    """
    if not isinstance(test_val, str):
        if error:
            raise CCPPError("'{}' is invalid; not a string".format(test_val))
        else:
            test_val = None
        # end if
    else:
        if not test_val.strip():
            if error:
                raise CCPPError("'{}' is not a valid unit".format(test_val))
            else:
                test_val = None
            # end if
        # end if
    # end if
<<<<<<< HEAD
=======

    # DH* 20210812
    # Temporary workaround to convert unit 'none' (used for
    # dimensionless quantities in ccpp-physics/UFS/SCM) to '1'
    if test_val and test_val.lower() == 'none':
        test_val = '1'
    # *DH 20210812

>>>>>>> 050c5d98
    return test_val

def check_dimensions(test_val, prop_dict, error, max_len=0):
    """Return <test_val> if a valid dimensions list, otherwise, None
    If <max_len> > 0, each string in <test_val> must not be longer than
    <max_len>.
    if <error> is True, raise an Exception if <test_val> is not valid.
    >>> check_dimensions(["dim1", "dim2name"], None, False)
    ['dim1', 'dim2name']
    >>> check_dimensions([":", ":"], None, False)
    [':', ':']
    >>> check_dimensions([":", "dim2"], None, False)
    [':', 'dim2']
    >>> check_dimensions(["dim1", ":"], None, False)
    ['dim1', ':']
    >>> check_dimensions(["8", "::"], None, False)
    ['8', '::']
    >>> check_dimensions(['start1:end1', 'start2:end2'], None, False)
    ['start1:end1', 'start2:end2']
    >>> check_dimensions(['start1:', 'start2:end2'], None, False)
    ['start1:', 'start2:end2']
    >>> check_dimensions(['start1 :end1', 'start2: end2'], None, False)
    ['start1 :end1', 'start2: end2']
    >>> check_dimensions(['size(foo)'], None, False)
    ['size(foo)']
    >>> check_dimensions(['size(foo,1) '], None, False)
    ['size(foo,1) ']
    >>> check_dimensions(['size(foo,1'], None, False) #doctest: +IGNORE_EXCEPTION_DETAIL
    Traceback (most recent call last):
    CCPPError: Invalid dimension component, size(foo,1
    >>> check_dimensions(["dim1", "dim2name"], None, False, max_len=5)

    >>> check_dimensions(["dim1", "dim2name"], None, True, max_len=5) #doctest: +IGNORE_EXCEPTION_DETAIL
    Traceback (most recent call last):
    CCPPError: 'dim2name' is too long (> 5 chars)
    >>> check_dimensions("hi_mom", None, True) #doctest: +IGNORE_EXCEPTION_DETAIL
    Traceback (most recent call last):
    CCPPError: 'hi_mom' is invalid; not a list
    """
    if not isinstance(test_val, list):
        if error:
            raise CCPPError("'{}' is invalid; not a list".format(test_val))
        else:
            test_val = None
        # end if
    else:
        for item in test_val:
            isplit = item.split(':')
            # Check for too many colons
            if (len(isplit) > 3):
                if error:
                    errmsg = "'{}' is an invalid dimension range"
                    raise CCPPError(errmsg.format(item))
                else:
                    test_val = None
                # end if
                break
            # end if
            # Check possible dim styles (a, a:b, a:, :b, :, ::, a:b:c, a::c)
            tdims = [x.strip() for x in isplit if len(x) > 0]
            for tdim in tdims:
                # Check numeric value first
                try:
                    valid = isinstance(int(tdim), int)
                except ValueError as ve:
                    # Not an integer, try a Fortran ID
                    valid = check_fortran_id(tdim, None,
                                             error, max_len=max_len) is not None
                    if not valid:
                        # Check for size entry -- simple check
                        tcheck = tdim.strip().lower()
                        if tcheck[0:4] == 'size':
                            ploc = check_balanced_paren(tdim[4:])
                            if -1 in ploc:
                                emsg = 'Invalid dimension component, {}'
                                raise CCPPError(emsg.format(tdim))
                            else:
                                valid = tdim
                            # end if
                        # end if
                    # end if
                # End try
                if not valid:
                    if error:
                        errmsg = "'{}' is an invalid dimension name"
                        raise CCPPError(errmsg.format(item))
                    else:
                        test_val = None
                    # end if
                    break
                # end if
            # end for
        # end for
    # end if
    return test_val

########################################################################

# CF_ID is a string representing the regular expression for CF Standard Names
CF_ID = r"(?i)[a-z][a-z0-9_]*"
__CFID_RE = re.compile(CF_ID+r"$")

def check_cf_standard_name(test_val, prop_dict, error):
    """Return <test_val> if a valid CF Standard Name, otherwise, None
    http://cfconventions.org/Data/cf-standard-names/docs/guidelines.html
    if <error> is True, raise an Exception if <test_val> is not valid.
    >>> check_cf_standard_name("hi_mom", None, False)
    'hi_mom'
    >>> check_cf_standard_name("hi mom", None, False)

    >>> check_cf_standard_name("hi mom", None, True) #doctest: +IGNORE_EXCEPTION_DETAIL
    Traceback (most recent call last):
    CCPPError: 'hi_mom' is not a valid CF Standard Name
    >>> check_cf_standard_name("", None, False) #doctest: +IGNORE_EXCEPTION_DETAIL
    Traceback (most recent call last):
    CCPPError: CCPP Standard Name cannot be blank
    >>> check_cf_standard_name("_hi_mom", None, False)

    >>> check_cf_standard_name("2pac", None, False)

    >>> check_cf_standard_name("Agood4tranID", None, False)
    'agood4tranid'
    >>> check_cf_standard_name("agoodcfid", None, False)
    'agoodcfid'
    """
    if len(test_val) == 0:
        raise CCPPError("CCPP Standard Name cannot be blank")
    else:
        match = __CFID_RE.match(test_val)
    # end if
    if match is None:
        if error:
            errmsg = "'{}' is not a valid CCPP Standard Name"
            raise CCPPError(errmsg.format(test_val))
        else:
            test_val = None
        # end if
    else:
        test_val = test_val.lower()
    # end if
    return test_val

########################################################################

### Fortran-specific parsing helper variables and functions

########################################################################

# FORTRAN_ID is a string representing the regular expression for Fortran names
FORTRAN_ID = r"([A-Za-z][A-Za-z0-9_]*)"
__FID_RE = re.compile(FORTRAN_ID+r"$")
# Note that the scalar array reference expressions below are not really for
# scalar references because a colon can be a placeholder, unlike in Fortran code
__FORTRAN_AID = r"(?:[A-Za-z][A-Za-z0-9_]*)"
__FORT_INT = r"[0-9]+"
__FORT_DIM = r"(?:"+__FORTRAN_AID+r"|[:]|"+__FORT_INT+r")"
__REPEAT_DIM = r"(?:,\s*"+__FORT_DIM+r"\s*)"
__FORTRAN_SCALAR_ARREF = r"[(]\s*("+__FORT_DIM+r"\s*"+__REPEAT_DIM+r"{0,6})[)]"
FORTRAN_SCALAR_REF = r"(?:"+FORTRAN_ID+r"\s*"+__FORTRAN_SCALAR_ARREF+r")"
FORTRAN_SCALAR_REF_RE = re.compile(FORTRAN_SCALAR_REF+r"$")
FORTRAN_INTRINSIC_TYPES = ["integer", "real", "logical", "complex",
                           "double precision", "character"]
FORTRAN_DP_RE = re.compile(r"(?i)double\s*precision")
FORTRAN_TYPE_RE = re.compile(r"(?i)type\s*\(\s*("+FORTRAN_ID+r")\s*\)")

_REGISTERED_FORTRAN_DDT_NAMES = list()

########################################################################

def check_fortran_id(test_val, prop_dict, error, max_len=0):
    """Return <test_val> if a valid Fortran identifier, otherwise, None
    If <max_len> > 0, <test_val> must not be longer than <max_len>.
    if <error> is True, raise an Exception if <test_val> is not valid.
    >>> check_fortran_id("hi_mom", None, False)
    'hi_mom'
    >>> check_fortran_id("hi_mom", None, False, max_len=5)

    >>> check_fortran_id("hi_mom", None, True, max_len=5) #doctest: +IGNORE_EXCEPTION_DETAIL
    Traceback (most recent call last):
    CCPPError: 'hi_mom' is too long (> 5 chars)
    >>> check_fortran_id("hi mom", None, False)

    >>> check_fortran_id("hi mom", None, True) #doctest: +IGNORE_EXCEPTION_DETAIL
    Traceback (most recent call last):
    CCPPError: 'hi_mom' is not a valid Fortran identifier
    >>> check_fortran_id("", None, False)

    >>> check_fortran_id("_hi_mom", None, False)

    >>> check_fortran_id("2pac", None, False)

    >>> check_fortran_id("Agood4tranID", None, False)
    'Agood4tranID'
    """
    match = __FID_RE.match(test_val)
    if match is None:
        if error:
            raise CCPPError("'{}' is not a valid Fortran identifier".format(test_val))
        else:
            test_val = None
        # end if
    elif (max_len > 0) and (len(test_val) > max_len):
        if error:
            raise CCPPError("'{}' is too long (> {} chars)".format(test_val, max_len))
        else:
            test_val = None
        # end if
    # end if
    return test_val

########################################################################

def fortran_list_match(test_str):
    """Check if <test_str> could be a list of Fortran expressions.
    The list must be enclosed in parentheses and separated by commas.
    If the list appears okay, return the items (for further checking)
    >>> fortran_list_match('(ccpp_constant_one:dim1)')
    ['ccpp_constant_one:dim1']
    >>> fortran_list_match('(foo, bar)')
    ['foo', 'bar']
    >>> fortran_list_match('()')
    ['']
    >>> fortran_list_match('(foo, ,)')

    >>> fortran_list_match('foo, bar')

    >>> fortran_list_match('(foo, bar')

    """
    parens, parene = check_balanced_paren(test_str)
    if (parens >= 0) and (parene > parens):
        litems = [x.strip() for x in test_str[parens+1:parene].split(',')]
        if (len(litems) > 1) and (min([len(x) for x in litems]) == 0):
            litems = None
        # end if
    else:
        litems = None
    # end if
    return litems

########################################################################

def check_fortran_ref(test_val, prop_dict, error, max_len=0):
    """Return <test_val> if a valid simple Fortran variable reference,
    otherwise, None. A simple Fortran variable reference is defined as
    a scalar id or a scalar array reference.
    if <error> is True, raise an Exception if <test_val> is not valid.
    >>> FORTRAN_SCALAR_REF_RE.match("foo( bar, baz )").group(1)
    'foo'
    >>> FORTRAN_SCALAR_REF_RE.match("foo( bar, baz )").group(2)
    'bar, baz '
    >>> FORTRAN_SCALAR_REF_RE.match("foo( bar, baz )").group(2).split(',')[0].strip()
    'bar'
    >>> FORTRAN_SCALAR_REF_RE.match("foo( :, baz )").group(2).split(',')[0].strip()
    ':'
    >>> FORTRAN_SCALAR_REF_RE.match("foo( bar, baz )").group(2).split(',')[1].strip()
    'baz'
    >>> check_fortran_ref("hi_mom", None, False)
    'hi_mom'
    >>> check_fortran_ref("hi_mom", None, False, max_len=5)

    >>> check_fortran_ref("hi_mom", None, True, max_len=5) #doctest: +IGNORE_EXCEPTION_DETAIL
    Traceback (most recent call last):
    CCPPError: 'hi_mom' is too long (> 5 chars)
    >>> check_fortran_ref("hi mom", None, False)

    >>> check_fortran_ref("hi mom", None, True) #doctest: +IGNORE_EXCEPTION_DETAIL
    Traceback (most recent call last):
    CCPPError: 'hi_mom' is not a valid Fortran identifier
    >>> check_fortran_ref("", None, False)

    >>> check_fortran_ref("_hi_mom", None, False)

    >>> check_fortran_ref("2pac", None, False)

    >>> check_fortran_ref("Agood4tranID", None, False)
    'Agood4tranID'
    >>> check_fortran_ref("foo(bar)", None, False)
    'foo(bar)'
    >>> check_fortran_ref("foo( bar, baz )", None, False)
    'foo( bar, baz )'
    >>> check_fortran_ref("foo( :, baz )", None, False)
    'foo( :, baz )'
    >>> check_fortran_ref("foo( bar, )", None, False)

    >>> check_fortran_ref("foo( bar, )", None, True) #doctest: +IGNORE_EXCEPTION_DETAIL
    Traceback (most recent call last):
    CCPPError: 'foo( bar, )' is not a valid Fortran scalar reference
    >>> check_fortran_ref("foo()", None, True) #doctest: +IGNORE_EXCEPTION_DETAIL
    Traceback (most recent call last):
    CCPPError: 'foo()' is not a valid Fortran scalar reference
    >>> check_fortran_ref("foo(bar, bazz)", None, True, max_len=3) #doctest: +IGNORE_EXCEPTION_DETAIL
    Traceback (most recent call last):
    CCPPError: 'bazz' is too long (> 3 chars) in foo(bar, bazz)
    >>> check_fortran_ref("foo(barr, baz)", None, True, max_len=3) #doctest: +IGNORE_EXCEPTION_DETAIL
    Traceback (most recent call last):
    CCPPError: 'bazr' is too long (> 3 chars) in foo(barr, baz)
    >>> check_fortran_ref("fooo(bar, baz)", None, True, max_len=3) #doctest: +IGNORE_EXCEPTION_DETAIL
    Traceback (most recent call last):
    CCPPError: 'foo' is too long (> 3 chars) in fooo(bar, baz)
    """
    idval = check_fortran_id(test_val, prop_dict, False, max_len=max_len)
    if idval is None:
        match = FORTRAN_SCALAR_REF_RE.match(test_val)
        if match is None:
            if error:
                emsg = "'{}' is not a valid Fortran scalar reference"
                raise CCPPError(emsg.format(test_val))
            else:
                test_val = None
            # end if
        elif max_len > 0:
            tokens = test_val.strip().rstrip(')').split('(')
            tokens = [tokens[0].strip()] + [x.strip()
                                            for x in tokens[1].split(',')]
            for token in tokens:
                if len(token) > max_len:
                    if error:
                        emsg = "'{}' is too long (> {} chars) in {}"
                        raise CCPPError(emsg.format(token, max_len, test_val))
                    else:
                        test_val = None
                        break
                    # end if
                # end if
            # end for
        # end if
    # end if
    return test_val

########################################################################

def check_local_name(test_val, prop_dict, error, max_len=0):
    """Return <test_val> if a valid simple Fortran variable reference,
    or Fortran constant, otherwise, None.
    A simple Fortran variable reference is defined as a scalar id or a
    scalar array reference.
    A constant is only valid if <prop_dict> is not None, the 'protected'
    property is present and True, and the 'type' property matches the
    type of <test_val>.
    if <error> is True, raise an Exception if <test_val> is not valid.
    >>> check_local_name("hi_mom", None, error=False)
    'hi_mom'
    >>> check_local_name('122', {'protected':True,'type':'integer'}, error=False)
    '122'
    >>> check_local_name('122', None, error=False)

    >>> check_local_name('122', {}, error=False)

    >>> check_local_name('122', {'protected':False,'type':'integer'}, error=False)

    >>> check_local_name('122', {'protected':True,'type':'real'}, error=False)

    >>> check_local_name('-122.e4', {'protected':True,'type':'real'}, error=False)
    '-122.e4'
    >>> check_local_name('-122.', {'protected':True,'type':'real','kind':'kp'}, error=False)

    >>> check_local_name('-122._kp', {'protected':True,'type':'real','kind':'kp'}, error=False)
    '-122._kp'
    >>> check_local_name('q(:,:,index_of_water_vapor_specific_humidity)', {}, error=False)
    'q(:,:,index_of_water_vapor_specific_humidity)'
    """
    valid_val = None
    # First check for a constant
    if (prop_dict is not None) and ('protected' in prop_dict):
        protected = prop_dict['protected']
    else:
        protected = False
    # end if
    if (prop_dict is not None) and ('type' in prop_dict):
        vtype = prop_dict['type']
    else:
        vtype = ""
    # end if
    if (prop_dict is not None) and ('kind' in prop_dict):
        kind = prop_dict['kind']
    else:
        kind = ""
    # end if
    if protected and vtype and check_fortran_literal(test_val, vtype, kind):
        valid_val = test_val
    # end if
    if valid_val is None:
        valid_val = check_fortran_ref(test_val, prop_dict, error, max_len=max_len)
    # end if
    return valid_val


########################################################################

def check_fortran_intrinsic(typestr, error=False):
    """Return <test_val> if a valid Fortran intrinsic type, otherwise, None
    if <error> is True, raise an Exception if <test_val> is not valid.
    >>> check_fortran_intrinsic("real", error=False)
    'real'
    >>> check_fortran_intrinsic("complex")
    'complex'
    >>> check_fortran_intrinsic("integer")
    'integer'
    >>> check_fortran_intrinsic("InteGer")
    'InteGer'
    >>> check_fortran_intrinsic("logical")
    'logical'
    >>> check_fortran_intrinsic("character")
    'character'
    >>> check_fortran_intrinsic("double precision")
    'double precision'
    >>> check_fortran_intrinsic("double   precision")
    'double   precision'
    >>> check_fortran_intrinsic("doubleprecision")
    'doubleprecision'
    >>> check_fortran_intrinsic("char", error=True) #doctest: +IGNORE_EXCEPTION_DETAIL
    Traceback (most recent call last):
    CCPPError: 'char' is not a valid Fortran type
    >>> check_fortran_intrinsic("int")

    >>> check_fortran_intrinsic("char", error=False)

    >>> check_fortran_intrinsic("type")

    >>> check_fortran_intrinsic("complex(kind=r8)")

    """
    chk_type = typestr.strip().lower()
    match = chk_type in FORTRAN_INTRINSIC_TYPES
    if (not match) and (chk_type[0:6] == 'double'):
        # Special case for double precision
        match = FORTRAN_DP_RE.match(chk_type) is not None
    # End if
    if not match:
        if error:
            raise CCPPError("'{}' is not a valid Fortran type".format(typestr))
        else:
            typestr = None
        # end if
    # end if
    return typestr

########################################################################

def check_fortran_type(typestr, prop_dict, error):
    """Return <typestr> if a valid Fortran type, otherwise, None
    if <error> is True, raise an Exception if <typestr> is not valid.
    >>> check_fortran_type("real", None, False)
    'real'
    >>> check_fortran_type("integer", None, False)
    'integer'
    >>> check_fortran_type("InteGer", None, False)
    'InteGer'
    >>> check_fortran_type("character", None, False)
    'character'
    >>> check_fortran_type("double precision", None, False)
    'double precision'
    >>> check_fortran_type("double   precision", None, False)
    'double   precision'
    >>> check_fortran_type("doubleprecision", None, False)
    'doubleprecision'
    >>> check_fortran_type("complex", None, False)
    'complex'
    >>> check_fortran_type("char", {}, True) #doctest: +IGNORE_EXCEPTION_DETAIL
    Traceback (most recent call last):
    CCPPError: 'char' is not a valid Fortran type
    >>> check_fortran_type("int", None, False)

    >>> check_fortran_type("char", {}, False)

    >>> check_fortran_type("type", None, False)

    >>> check_fortran_type("type", {}, True) #doctest: +IGNORE_EXCEPTION_DETAIL
    Traceback (most recent call last):
    CCPPError: 'type' is not a valid derived Fortran type
    >>> check_fortran_type("type(hi mom)", {}, True) #doctest: +IGNORE_EXCEPTION_DETAIL
    Traceback (most recent call last):
    CCPPError: 'type(hi mom)' is not a valid derived Fortran type
    """
    dt = ""
    match = check_fortran_intrinsic(typestr, error=False)
    if match is None:
        match = registered_fortran_ddt_name(typestr)
        dt = " derived"
    # end if
    if match is None:
        if error:
            emsg = "'{}' is not a valid{} Fortran type"
            raise CCPPError(emsg.format(typestr, dt))
        else:
            typestr = None
        # end if
    # end if
    return typestr

########################################################################

def check_fortran_literal(value, typestr, kind):
    """Return True iff <value> is a valid Fortran literal of type, <typestr>.
    Note: no attempt is made to handle the older D syntax for real literals.
    To promote clean coding, real values MUST have a decimal point, however,
       this check is not available for the complex type so we just require
       the two components to either both be integers or both be reals.
    If <kind> is not an empty string, it is required to be present (i.e., if
    <kind> == 'kind_phys', <value> should be of the form, 123.4_kind_phys)
    >>> check_fortran_literal("123", "integer", "")
    True
    >>> check_fortran_literal("123", "INTEGER", "")
    True
    >>> check_fortran_literal("-123", "integer", "")
    True
    >>> check_fortran_literal("+123", "integer", "")
    True
    >>> check_fortran_literal("+123", "integer", "kind_int")
    False
    >>> check_fortran_literal("+123_kind_int", "integer", "kind_int")
    True
    >>> check_fortran_literal("+123_int", "integer", "kind_int")
    False
    >>> check_fortran_literal("123", "real", "")
    False
    >>> check_fortran_literal("123.", "real", "")
    True
    >>> check_fortran_literal("123.45", "real", "kind_phys")
    False
    >>> check_fortran_literal("123.45_8", "real", "kind_phys")
    False
    >>> check_fortran_literal("123.45_kind_phys", "real", "kind_phys")
    True
    >>> check_fortran_literal("123", "double precision", "")
    False
    >>> check_fortran_literal("123.", "doubleprecision", "")
    True
    >>> check_fortran_literal("123.45", "double   precision", "kind_phys")
    False
    >>> check_fortran_literal("123.45_8", "doubleprecision", "kind_phys")
    False
    >>> check_fortran_literal("123.45_kp", "doubleprecision", "kp")
    True
    >>> check_fortran_literal("123", "logical", "")
    False
    >>> check_fortran_literal(".true.", "logical", "")
    True
    >>> check_fortran_literal(".false.", "logical", "")
    True
    >>> check_fortran_literal("T", "logical", "")
    False
    >>> check_fortran_literal("F", "logical", "")
    False
    >>> check_fortran_literal(".TRUE.", "logical", "kind_log")
    False
    >>> check_fortran_literal(".TRUE._kind_log", "logical", "kind_log")
    True
    >>> check_fortran_literal("(123.,456.)", "complex", "")
    True
    >>> check_fortran_literal("(123. , 456.)", "complex", "")
    True
    >>> check_fortran_literal("(123.,456", "complex", "")
    False
    >>> check_fortran_literal("(123. , 456.)", "complex", "kp")
    False
    >>> check_fortran_literal("(123._kp , 456)", "complex", "kp")
    False
    >>> check_fortran_literal("(123._kp , 456._kp)", "complex", "kp")
    True
    >>> check_fortran_literal("'hi mom'", "character", "")
    True
    >>> check_fortran_literal("'hi mom", "character", "")
    False
    >>> check_fortran_literal('"hi mom"', "character", "")
    True
    >>> check_fortran_literal('"hi""mom"', "character", "")
    True
    >>> check_fortran_literal('"hi" "mom"', "character", "")
    False
    >>> check_fortran_literal("'hi''there''mom'", "character", "")
    True
    >>> check_fortran_literal("'hi mom'", "character", "kc")
    False
    >>> check_fortran_literal("kc_'hi mom'", "character", "kc")
    True
    >>> check_fortran_literal("123._kp", "float", "kp") #doctest: +IGNORE_EXCEPTION_DETAIL
    Traceback (most recent call last):
    ParseInternalError: ERROR: 'float' is not a Fortran intrinsic type
    """
    valid = True
    if FORTRAN_DP_RE.match(typestr.strip()) is not None:
        vtype = 'real'
    else:
        vtype = typestr.lower()
    # end if
    # Check complex first
    if vtype == 'complex':
        cvals = value.strip().split(',')
        if len(cvals) == 2:
            tp = 'integer'
            if ('.' in cvals[0]) and ('.' in cvals[1]):
                tp = 'real'
            elif ('.' in cvals[0]) or ('.' in cvals[1]):
                valid = False
            # end if
            if (cvals[0][0] == '(') and (cvals[1][-1] == ')'):
                valid = valid and check_fortran_literal(cvals[0][1:], tp, kind)
                valid = valid and check_fortran_literal(cvals[1][:-1], tp, kind)
            else:
                valid = False
            # end if
        else:
            valid = False
    elif valid:
        vparts = value.strip().split('_')
        if vtype == 'character':
            if len(vparts) > 1:
                val = vparts[-1]
                vkind = '_'.join(vparts[0:-1])
            else:
                val = vparts[0]
                vkind = ''
            # end if
        else:
            val = vparts[0]
            if len(vparts) > 1:
                vkind = '_'.join(vparts[1:])
            else:
                vkind = ''
            # end if
        # end if
        if vkind != kind.lower():
            valid = False
        # end if, kind is okay, check value
        if valid and (vtype == 'integer'):
            try:
                vtest = int(val)
            except ValueError as ve:
                valid = False
            # End try
        elif valid and (vtype == 'real'):
            if '.' not in val:
                valid = False
            else:
                try:
                    vtest = float(val)
                except ValueError as ve:
                    valid = False
                # End try
            # end if
        elif valid and (vtype == 'logical'):
            valid = (val.upper() == '.TRUE.') or (val.upper() == '.FALSE.')
        elif valid and (vtype == 'character'):
            sep = val[0]
            cparts = val.split(sep)
            # We must have balanced delimiters
            if len(cparts)%2 == 0:
                valid = False
            else:
                for index in range(len(cparts)):
                    if (index%2 == 0) and (len(cparts[index]) > 0):
                        valid = False
                        break
                    # end if
                # end for
            # end if (else okay)
        elif valid:
            errmsg = "ERROR: '{}' is not a Fortran intrinsic type"
            raise ParseInternalError(errmsg.format(typestr))
        # end if (no else)
    # end if
    return valid

def check_default_value(test_val, prop_dict, error):
    """Return <test_val> if a valid default value for a CCPP field,
         otherwise, None.
    If <error> is True, raise an Exception if <value> is not valid.
    A valid value is determined by the 'type' of the variable. It is an
    error for there to be no 'type' property in <prop_dict>.
    >>> check_default_value('314', {'type':'integer'}, False)
    '314'
    >>> check_default_value('314', {'type':'integer'}, True)
    '314'
    >>> check_default_value('314', {'type':'integer', 'kind':'ikind'}, True) #doctest: +IGNORE_EXCEPTION_DETAIL
    Traceback (most recent call last):
    CCPPError: 314 is not a valid Fortran integer of kind, ikind
    >>> check_default_value('314_ikind', {'type':'integer', 'kind':'ikind'}, True)
    '314_ikind'
    >>> check_default_value('314', {'type':'real'}, False)

    >>> check_default_value('314', {'type':'real'}, True) #doctest: +IGNORE_EXCEPTION_DETAIL
    Traceback (most recent call last):
    CCPPError: 314 is not a valid Fortran real
    >>> check_default_value('3.14', {'type':'real'}, False)
    '3.14'
    >>> check_default_value('314', {'tipe':'integer'}, False)

    >>> check_default_value('314', {'local_name':'foo'}, True) #doctest: +IGNORE_EXCEPTION_DETAIL
    Traceback (most recent call last):
    CCPPError: foo does not have a 'type' attribute
    >>> check_default_value('314', {'tipe':'integer'}, False)

    >>> check_default_value('314', None, True)
    '314'
    """
    valid = None
    if prop_dict and ('type' in prop_dict):
        valid = test_val
        var_type = prop_dict['type'].lower().strip()
        if 'kind' in prop_dict:
            vkind = prop_dict['kind'].lower().strip()
        else:
            vkind = ''
        # end if
        if not check_fortran_literal(test_val, var_type, vkind):
            valid = None
            if error:
                emsg = '{} is not a valid Fortran {}'
                if vkind:
                    emsg += ' of kind, {}'
                raise CCPPError(emsg.format(test_val, var_type, vkind))
            # end if
        # end if (no else, <test_val> is okay)
    elif prop_dict is None:
        # Special case for checks during parsing, always pass
        valid = test_val
    elif error:
        emsg = "{} does not have a 'type' attribute"
        if 'local_name' in prop_dict:
            lname = prop_dict['local_name']
        else:
            lname = 'UNKNOWN'
        # end if
        raise CCPPError(emsg.format(lname))
    # end if
    return valid

def check_valid_values(test_val, prop_dict, error):
    """Return <test_val> if a valid 'valid_values' attribute value,
         otherwise, None.
    If <error> is True, raise an Exception if <value> is not valid.
    """
    raise ParseInternalError("NOT IMPLEMENTED")

def check_diagnostic_fixed(test_val, prop_dict, error):
    """Return <test_val> if a valid descriptor for a CCPP diagnostic,
         otherwise, None.
    If <error> is True, raise an Exception if <value> is not valid.
    A fixed diagnostic name is any Fortran identifier, however, it is
    an error to specify both 'diagnostic_name' and 'diagnostic_name_fixed'.
    >>> check_diagnostic_fixed("foo", {'diagnostic_name_fixed' : 'foo'}, False)
    'foo'
    >>> check_diagnostic_fixed("foo", {'diagnostic_name_fixed' : 'foo'}, True)
    'foo'
    >>> check_diagnostic_fixed("foo", {'diagnostic_name' : 'foo'}, False)

    >>> check_diagnostic_fixed("foo", {'diagnostic_name':'','local_name':'hi','standard_name':'mom'}, True)
    'foo'
    >>> check_diagnostic_fixed("foo", {'diagnostic_name':'foo','local_name':'hi','standard_name':'mom'}, True) #doctest: +IGNORE_EXCEPTION_DETAIL
    Traceback (most recent call last):
    CCPPError: hi (mom) cannot have both 'diagnostic_name' and 'diagnostic_name_fixed' attributes
    >>> check_diagnostic_fixed("2foo", {'diagnostic_name_fixed':'foo','local_name':'hi','standard_name':'mom'}, True) #doctest: +IGNORE_EXCEPTION_DETAIL
    Traceback (most recent call last):
    CCPPError: '2foo' (hi) is not a valid fixed diagnostic name
    """
    valid = test_val
    if (prop_dict and ('diagnostic_name' in prop_dict) and
        prop_dict['diagnostic_name']):
        valid = None
        if error:
            emsg = "{} ({}) cannot have both 'diagnostic_name' and "
            emsg += "'diagnostic_name_fixed' attributes"
            if 'local_name' in prop_dict:
                lname = prop_dict['local_name']
            else:
                lname = 'UNKNOWN'
            # end if
            if 'standard_name' in prop_dict:
                sname = prop_dict['standard_name']
            else:
                sname = 'UNKNOWN'
            # end if
            raise CCPPError(emsg.format(lname, sname))
        # end if
    elif check_fortran_id(test_val, prop_dict, False) is None:
        valid = None
        if error:
            emsg = "'{}' ({}) is not a valid fixed diagnostic name"
            if 'local_name' in prop_dict:
                lname = prop_dict['local_name']
            else:
                lname = 'UNKNOWN'
            # end if
            raise CCPPError(emsg.format(test_val, lname))
        # end if
    # end if
    return valid

########################################################################

_DIAG_PRE = r"("+FORTRAN_ID+")?"
_DIAG_SUFF = r"([_0-9A-Za-z]+)?"
_DIAG_PROP = r"((\${process}|\${scheme_name})"+_DIAG_SUFF+r")"
_DIAG_RE = re.compile(_DIAG_PRE+_DIAG_PROP+r"?$")

def check_diagnostic_id(test_val, prop_dict, error):
    """Return <test_val> if a valid descriptor for a CCPP diagnostic,
        otherwise, None.
    If <error> is True, raise an Exception if <value> is not valid.
    A diagnostic name is a Fortran identifier with the optional
       addition of one variable substitution.
    A variable substitution is a substring of the form of either:
       ${process}: The scheme process name will be substituted for this
          substring. If this substring is included, it is an error for
          there to be no process specified by the scheme (although this
          error cannot be detected by this routine).
       ${scheme_name}: The scheme name will be substituted for this substring.
    It is an error to specify both 'diagnostic_name' and
       'diagnostic_name_fixed'.
    >>> check_diagnostic_id("foo", {'diagnostic_name' : 'foo'}, False)
    'foo'
    >>> check_diagnostic_id("foo", {'diagnostic_name' : 'foo'}, True)
    'foo'
    >>> check_diagnostic_id("foo", {'diagnostic_name_fixed' : 'foo'}, False)

    >>> check_diagnostic_id("foo_${process}", {}, False)
    'foo_${process}'
    >>> check_diagnostic_id("foo_${process}_2bad", {}, False)
    'foo_${process}_2bad'
    >>> check_diagnostic_id("${process}_2bad", {}, False)
    '${process}_2bad'
    >>> check_diagnostic_id("foo_${scheme_name}", {}, False)
    'foo_${scheme_name}'
    >>> check_diagnostic_id("foo_${scheme_name}_2bad", {}, False)
    'foo_${scheme_name}_2bad'
    >>> check_diagnostic_id("${scheme_name}_suff", {}, False)
    '${scheme_name}_suff'
    >>> check_diagnostic_id("pref_${scheme}_suff", {}, False)

    >>> check_diagnostic_id("pref_${scheme_name_suff", {}, False)

    >>> check_diagnostic_id("pref_$scheme_name}_suff", {}, False)

    >>> check_diagnostic_id("pref_{scheme_name}_suff", {}, False)

    >>> check_diagnostic_id("foo", {'diagnostic_name_fixed':'','local_name':'hi','standard_name':'mom'}, True)
    'foo'
    >>> check_diagnostic_id("foo", {'diagnostic_name_fixed':'foo','local_name':'hi','standard_name':'mom'}, True) #doctest: +IGNORE_EXCEPTION_DETAIL
    Traceback (most recent call last):
    CCPPError: hi (mom) cannot have both 'diagnostic_name' and 'diagnostic_name_fixed' attributes
    >>> check_diagnostic_id("2foo", {'diagnostic_name':'foo','local_name':'hi','standard_name':'mom'}, True) #doctest: +IGNORE_EXCEPTION_DETAIL
    Traceback (most recent call last):
    CCPPError: '2foo' (hi) is not a valid diagnostic name
    """
    if (prop_dict and ('diagnostic_name_fixed' in prop_dict) and
        prop_dict['diagnostic_name_fixed']):
        valid = None
        if error:
            emsg = "{} ({}) cannot have both 'diagnostic_name' and "
            emsg += "'diagnostic_name_fixed' attributes"
            if 'local_name' in prop_dict:
                lname = prop_dict['local_name']
            else:
                lname = 'UNKNOWN'
            # end if
            if 'standard_name' in prop_dict:
                sname = prop_dict['standard_name']
            else:
                sname = 'UNKNOWN'
            # end if
            raise CCPPError(emsg.format(lname, sname))
        # end if
    else:
        match = _DIAG_RE.match(test_val)
        if match is None:
            valid = None
            if error:
                emsg = "'{}' is not a valid diagnostic_name value"
                raise CCPPError(emsg.format(test_val))
            # end if
        else:
            valid = test_val
        # end if
    # end if
    return valid

########################################################################

def check_balanced_paren(string, start=0, error=False):
    """Return <string> indices delineating a balance set of parentheses.
    Parentheses in character context do not count.
    Left parenthesis search begins at <start>.
    Return start and end indices if found
    If no parentheses are found, return (-1, -1).
    If a left parenthesis is found but no balancing right, return (begin, -1)
    where begin is the index where the left parenthesis was found.
    If error is True, raise a CCPPError.
    >>> check_balanced_paren("foo")
    (-1, -1)
    >>> check_balanced_paren("(foo, bar)")
    (0, 9)
    >>> check_balanced_paren("( (foo, bar) )", start=1)
    (2, 11)
    >>> check_balanced_paren("(size(foo,1), qux)")
    (0, 17)
    >>> check_balanced_paren("(foo('bar()'))")
    (0, 13)
    >>> check_balanced_paren("(foo('bar()')")
    (0, -1)
    >>> check_balanced_paren("(foo('bar()')", error=True) #doctest: +IGNORE_EXCEPTION_DETAIL
    Traceback (most recent call last):
    CCPPError: ERROR: Unbalanced parenthesis in '(foo('bar()')'
    """
    index = start
    begin = -1
    end = -1
    depth = 0
    inchar = None
    str_len = len(string)
    while index < str_len:
        if (string[index] == '"') or (string[index] == "'"):
            if inchar == string[index]:
                inchar = None
            elif inchar is None:
                inchar = string[index]
            # else in character context, keep going
            # end if
        elif inchar is not None:
            # In character context, keep going
            pass
        elif string[index] == '(':
            if depth == 0:
                begin = index
            # end if
            depth = depth + 1
            if depth == 0:
                break
            # end if
        elif string[index] == ')':
            depth = depth - 1
            if depth == 0:
                end = index
                break
            # end if
        # else just keep going
        # end if
        index = index + 1
    # End while
    if (begin >= 0) and (end < 0) and error:
        raise CCPPError("ERROR: Unbalanced parenthesis in '{}'".format(string))
    # end if
    return begin, end

########################################################################

def registered_fortran_ddt_names():
    return _REGISTERED_FORTRAN_DDT_NAMES

########################################################################

def registered_fortran_ddt_name(name):
    if name in _REGISTERED_FORTRAN_DDT_NAMES:
        return name
    else:
        return None

########################################################################

def register_fortran_ddt_name(name):
    if name not in _REGISTERED_FORTRAN_DDT_NAMES:
        _REGISTERED_FORTRAN_DDT_NAMES.append(name)

########################################################################

if __name__ == "__main__":
    import doctest
    doctest.testmod()<|MERGE_RESOLUTION|>--- conflicted
+++ resolved
@@ -48,17 +48,7 @@
             # end if
         # end if
     # end if
-<<<<<<< HEAD
-=======
-
-    # DH* 20210812
-    # Temporary workaround to convert unit 'none' (used for
-    # dimensionless quantities in ccpp-physics/UFS/SCM) to '1'
-    if test_val and test_val.lower() == 'none':
-        test_val = '1'
-    # *DH 20210812
-
->>>>>>> 050c5d98
+
     return test_val
 
 def check_dimensions(test_val, prop_dict, error, max_len=0):
