--- conflicted
+++ resolved
@@ -12,10 +12,6 @@
 
 ########################################################################
 
-<<<<<<< HEAD
-_UNITS_RE = re.compile(r"^[^/@#$%^&*()\|<>\[\]{}?,.]+$")
-_MAX_MOLAR_MASS = 10000.0
-=======
 _UNITLESS_REGEX                = "1"
 _NON_LEADING_ZERO_NUM          = "[1-9]\d*"
 _NEGATIVE_NON_LEADING_ZERO_NUM = f"[-]{_NON_LEADING_ZERO_NUM}"
@@ -23,7 +19,6 @@
 _UNIT_REGEX                    = f"[a-zA-Z]+{_UNIT_EXPONENT}?"
 _UNITS_REGEX                   = f"^({_UNIT_REGEX}(\s{_UNIT_REGEX})*|{_UNITLESS_REGEX})$"
 _UNITS_RE                      = re.compile(_UNITS_REGEX)
->>>>>>> eac8bb87
 
 def check_units(test_val, prop_dict, error):
     """Return <test_val> if a valid unit, otherwise, None
