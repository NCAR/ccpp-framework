--- conflicted
+++ resolved
@@ -50,17 +50,14 @@
             test_val = None
         # end if
     # end if
-<<<<<<< HEAD
-=======
-
+    # DH* REMOVE AFTER TESTING WITH UFS
     # DH* 20210812
     # Temporary workaround to convert unit 'none' (used for
     # dimensionless quantities in ccpp-physics/UFS/SCM) to '1'
     if test_val and test_val.lower() == 'none':
         test_val = '1'
     # *DH 20210812
-
->>>>>>> 47a5f65a
+    # *DH REMOVE AFTER TESTING WITH UFS
     return test_val
 
 def check_dimensions(test_val, prop_dict, error, max_len=0):
