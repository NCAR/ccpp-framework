#!/usr/bin/env python3

"""Helper functions to validate parsed input"""

# Python library imports
import re
import sys
import os.path
sys.path.insert(0, os.path.dirname(__file__))
# CCPP framework imports
from parse_source import CCPPError, ParseInternalError

########################################################################

<<<<<<< HEAD
_UNITS_RE = re.compile(r"^[^/!@#$%^&*=()\|<>\[\]{}?,.]+$")
_MAX_MOLAR_MASS = 10000.0
=======
_UNITLESS_REGEX                = "1"
_NON_LEADING_ZERO_NUM          = "[1-9]\d*"
_NEGATIVE_NON_LEADING_ZERO_NUM = f"[-]{_NON_LEADING_ZERO_NUM}"
_UNIT_EXPONENT                 = f"({_NEGATIVE_NON_LEADING_ZERO_NUM}|{_NON_LEADING_ZERO_NUM})"
_UNIT_REGEX                    = f"[a-zA-Z]+{_UNIT_EXPONENT}?"
_UNITS_REGEX                   = f"^({_UNIT_REGEX}(\s{_UNIT_REGEX})*|{_UNITLESS_REGEX})$"
_UNITS_RE                      = re.compile(_UNITS_REGEX)
_MAX_MOLAR_MASS                = 10000.0
>>>>>>> 6459ff6b

def check_units(test_val, prop_dict, error):
    """Return <test_val> if a valid unit, otherwise, None
    if <error> is True, raise an Exception if <test_val> is not valid.
    >>> check_units('m s-1', None, True)
    'm s-1'
    >>> check_units('kg m-3', None, True)
    'kg m-3'
    >>> check_units('1', None, True)
    '1'
    >>> check_units('', None, False)

    >>> check_units('', None, True) #doctest: +IGNORE_EXCEPTION_DETAIL
    Traceback (most recent call last):
    CCPPError: '' is not a valid unit
    >>> check_units(' ', None, True) #doctest: +IGNORE_EXCEPTION_DETAIL
    Traceback (most recent call last):
    CCPPError: '' is not a valid unit
    >>> check_units(['foo'], None, True) #doctest: +IGNORE_EXCEPTION_DETAIL
    Traceback (most recent call last):
    CCPPError: ['foo'] is invalid; not a string
    """
    if isinstance(test_val, str):
        if _UNITS_RE.match(test_val.strip()) is None:
            if error:
                raise CCPPError("'{}' is not a valid unit".format(test_val))
            else:
                test_val = None
            # end if
        # end if
    else:
        if error:
            raise CCPPError("'{}' is invalid; not a string".format(test_val))
        else:
            test_val = None
        # end if
    # end if
    return test_val

def check_dimensions(test_val, prop_dict, error, max_len=0):
    """Return <test_val> if a valid dimensions list, otherwise, None
    If <max_len> > 0, each string in <test_val> must not be longer than
    <max_len>.
    if <error> is True, raise an Exception if <test_val> is not valid.
    >>> check_dimensions(["dim1", "dim2name"], None, False)
    ['dim1', 'dim2name']
    >>> check_dimensions([":", ":"], None, False)
    [':', ':']
    >>> check_dimensions([":", "dim2"], None, False)
    [':', 'dim2']
    >>> check_dimensions(["dim1", ":"], None, False)
    ['dim1', ':']
    >>> check_dimensions(["8", "::"], None, False)
    ['8', '::']
    >>> check_dimensions(['start1:end1', 'start2:end2'], None, False)
    ['start1:end1', 'start2:end2']
    >>> check_dimensions(['start1:', 'start2:end2'], None, False)
    ['start1:', 'start2:end2']
    >>> check_dimensions(['start1 :end1', 'start2: end2'], None, False)
    ['start1 :end1', 'start2: end2']
    >>> check_dimensions(['size(foo)'], None, False)
    ['size(foo)']
    >>> check_dimensions(['size(foo,1) '], None, False)
    ['size(foo,1) ']
    >>> check_dimensions(['size(foo,1'], None, False) #doctest: +IGNORE_EXCEPTION_DETAIL
    Traceback (most recent call last):
    CCPPError: Invalid dimension component, size(foo,1
    >>> check_dimensions(["dim1", "dim2name"], None, False, max_len=5)

    >>> check_dimensions(["dim1", "dim2name"], None, True, max_len=5) #doctest: +IGNORE_EXCEPTION_DETAIL
    Traceback (most recent call last):
    CCPPError: 'dim2name' is too long (> 5 chars)
    >>> check_dimensions("hi_mom", None, True) #doctest: +IGNORE_EXCEPTION_DETAIL
    Traceback (most recent call last):
    CCPPError: 'hi_mom' is invalid; not a list
    """
    if not isinstance(test_val, list):
        if error:
            raise CCPPError("'{}' is invalid; not a list".format(test_val))
        else:
            test_val = None
        # end if
    else:
        for item in test_val:
            isplit = item.split(':')
            # Check for too many colons
            if (len(isplit) > 3):
                if error:
                    errmsg = "'{}' is an invalid dimension range"
                    raise CCPPError(errmsg.format(item))
                else:
                    test_val = None
                # end if
                break
            # end if
            # Check possible dim styles (a, a:b, a:, :b, :, ::, a:b:c, a::c)
            tdims = [x.strip() for x in isplit if len(x) > 0]
            for tdim in tdims:
                # Check numeric value first
                try:
                    valid = isinstance(int(tdim), int)
                except ValueError as ve:
                    # Not an integer, try a Fortran ID
                    valid = check_fortran_id(tdim, None,
                                             error, max_len=max_len) is not None
                    if not valid:
                        # Check for size entry -- simple check
                        tcheck = tdim.strip().lower()
                        if tcheck[0:4] == 'size':
                            ploc = check_balanced_paren(tdim[4:])
                            if -1 in ploc:
                                emsg = 'Invalid dimension component, {}'
                                raise CCPPError(emsg.format(tdim))
                            else:
                                valid = tdim
                            # end if
                        # end if
                    # end if
                # End try
                if not valid:
                    if error:
                        errmsg = "'{}' is an invalid dimension name"
                        raise CCPPError(errmsg.format(item))
                    else:
                        test_val = None
                    # end if
                    break
                # end if
            # end for
        # end for
    # end if
    return test_val

########################################################################

# CF_ID is a string representing the regular expression for CF Standard Names
CF_ID = r"(?i)[a-z][a-z0-9_]*"
__CFID_RE = re.compile(CF_ID+r"$")

def check_cf_standard_name(test_val, prop_dict, error):
    """Return <test_val> if a valid CF Standard Name, otherwise, None
    http://cfconventions.org/Data/cf-standard-names/docs/guidelines.html
    if <error> is True, raise an Exception if <test_val> is not valid.
    >>> check_cf_standard_name("hi_mom", None, False)
    'hi_mom'
    >>> check_cf_standard_name("hi mom", None, False)

    >>> check_cf_standard_name("hi mom", None, True) #doctest: +IGNORE_EXCEPTION_DETAIL
    Traceback (most recent call last):
    CCPPError: 'hi_mom' is not a valid CF Standard Name
    >>> check_cf_standard_name("", None, False) #doctest: +IGNORE_EXCEPTION_DETAIL
    Traceback (most recent call last):
    CCPPError: CCPP Standard Name cannot be blank
    >>> check_cf_standard_name("_hi_mom", None, False)

    >>> check_cf_standard_name("2pac", None, False)

    >>> check_cf_standard_name("Agood4tranID", None, False)
    'agood4tranid'
    >>> check_cf_standard_name("agoodcfid", None, False)
    'agoodcfid'
    """
    if len(test_val) == 0:
        raise CCPPError("CCPP Standard Name cannot be blank")
    else:
        match = __CFID_RE.match(test_val)
    # end if
    if match is None:
        if error:
            errmsg = "'{}' is not a valid CCPP Standard Name"
            raise CCPPError(errmsg.format(test_val))
        else:
            test_val = None
        # end if
    else:
        test_val = test_val.lower()
    # end if
    return test_val

########################################################################

### Fortran-specific parsing helper variables and functions

########################################################################

# FORTRAN_ID is a string representing the regular expression for Fortran names
FORTRAN_ID = r"([A-Za-z][A-Za-z0-9_]*)"
__FID_RE = re.compile(FORTRAN_ID+r"$")
# Note that the scalar array reference expressions below are not really for
# scalar references because a colon can be a placeholder, unlike in Fortran code
__FORTRAN_AID = r"(?:[A-Za-z][A-Za-z0-9_]*)"
__FORT_INT = r"[0-9]+"
__FORT_DIM = r"(?:"+__FORTRAN_AID+r"|[:]|"+__FORT_INT+r")"
__REPEAT_DIM = r"(?:,\s*"+__FORT_DIM+r"\s*)"
__FORTRAN_SCALAR_ARREF = r"[(]\s*("+__FORT_DIM+r"\s*"+__REPEAT_DIM+r"{0,6})[)]"
# FORTRAN_SCALAR_REF: Pattern of a valid Fortran array reference
#    NB: Only allows symbols, no expressions and/or function calls
FORTRAN_SCALAR_REF = r"(?:"+FORTRAN_ID+r"\s*"+__FORTRAN_SCALAR_ARREF+r")"
FORTRAN_SCALAR_REF_RE = re.compile(FORTRAN_SCALAR_REF+r"$")
# FORTRAN_FUNCTION_REF: A Fortran function reference
#    NB: Currenly does not support function arguments
FORTRAN_FUNCTION_REF = r"(?:"+FORTRAN_ID+r"\s*[(]\s*[)])"
FORTRAN_FUNCTION_REF_RE = re.compile(FORTRAN_FUNCTION_REF)
FORTRAN_INTRINSIC_TYPES = ["integer", "real", "logical", "complex",
                           "double precision", "character"]
FORTRAN_DP_RE = re.compile(r"(?i)double\s*precision")
FORTRAN_TYPE_RE = re.compile(r"(?i)type\s*\(\s*("+FORTRAN_ID+r")\s*\)")

_REGISTERED_FORTRAN_DDT_NAMES = list()

########################################################################

def check_fortran_id(test_val, prop_dict, error, max_len=0):
    """Return <test_val> if a valid Fortran identifier, otherwise, None
    If <max_len> > 0, <test_val> must not be longer than <max_len>.
    if <error> is True, raise an Exception if <test_val> is not valid.
    >>> check_fortran_id("hi_mom", None, False)
    'hi_mom'
    >>> check_fortran_id("hi_mom", None, False, max_len=5)

    >>> check_fortran_id("hi_mom", None, True, max_len=5) #doctest: +IGNORE_EXCEPTION_DETAIL
    Traceback (most recent call last):
    CCPPError: 'hi_mom' is too long (> 5 chars)
    >>> check_fortran_id("hi mom", None, False)

    >>> check_fortran_id("hi mom", None, True) #doctest: +IGNORE_EXCEPTION_DETAIL
    Traceback (most recent call last):
    CCPPError: 'hi_mom' is not a valid Fortran identifier
    >>> check_fortran_id("", None, False)

    >>> check_fortran_id("_hi_mom", None, False)

    >>> check_fortran_id("2pac", None, False)

    >>> check_fortran_id("Agood4tranID", None, False)
    'Agood4tranID'
    """
    match = __FID_RE.match(test_val)
    if match is None:
        if error:
            raise CCPPError("'{}' is not a valid Fortran identifier".format(test_val))
        else:
            test_val = None
        # end if
    elif (max_len > 0) and (len(test_val) > max_len):
        if error:
            raise CCPPError("'{}' is too long (> {} chars)".format(test_val, max_len))
        else:
            test_val = None
        # end if
    # end if
    return test_val

########################################################################

def fortran_list_match(test_str):
    """Check if <test_str> could be a list of Fortran expressions.
    The list must be enclosed in parentheses and separated by commas.
    If the list appears okay, return the items (for further checking)
    >>> fortran_list_match('(ccpp_constant_one:dim1)')
    ['ccpp_constant_one:dim1']
    >>> fortran_list_match('(foo, bar)')
    ['foo', 'bar']
    >>> fortran_list_match('()')
    ['']
    >>> fortran_list_match('(foo, ,)')

    >>> fortran_list_match('foo, bar')

    >>> fortran_list_match('(foo, bar')

    """
    parens, parene = check_balanced_paren(test_str)
    if (parens >= 0) and (parene > parens):
        litems = [x.strip() for x in test_str[parens+1:parene].split(',')]
        if (len(litems) > 1) and (min([len(x) for x in litems]) == 0):
            litems = None
        # end if
    else:
        litems = None
    # end if
    return litems

########################################################################

def check_fortran_ref(test_val, prop_dict, error, max_len=0):
    """Return <test_val> if a valid simple Fortran variable reference,
    otherwise, None. A simple Fortran variable reference is defined as
    a scalar id or a scalar array reference.
    if <error> is True, raise an Exception if <test_val> is not valid.
    >>> FORTRAN_SCALAR_REF_RE.match("foo( bar, baz )").group(1)
    'foo'
    >>> FORTRAN_SCALAR_REF_RE.match("foo( bar, baz )").group(2)
    'bar, baz '
    >>> FORTRAN_SCALAR_REF_RE.match("foo( bar, baz )").group(2).split(',')[0].strip()
    'bar'
    >>> FORTRAN_SCALAR_REF_RE.match("foo( :, baz )").group(2).split(',')[0].strip()
    ':'
    >>> FORTRAN_SCALAR_REF_RE.match("foo( bar, baz )").group(2).split(',')[1].strip()
    'baz'
    >>> check_fortran_ref("hi_mom", None, False)
    'hi_mom'
    >>> check_fortran_ref("hi_mom", None, False, max_len=5)

    >>> check_fortran_ref("hi_mom", None, True, max_len=5) #doctest: +IGNORE_EXCEPTION_DETAIL
    Traceback (most recent call last):
    CCPPError: 'hi_mom' is too long (> 5 chars)
    >>> check_fortran_ref("hi mom", None, False)

    >>> check_fortran_ref("hi mom", None, True) #doctest: +IGNORE_EXCEPTION_DETAIL
    Traceback (most recent call last):
    CCPPError: 'hi_mom' is not a valid Fortran identifier
    >>> check_fortran_ref("", None, False)

    >>> check_fortran_ref("_hi_mom", None, False)

    >>> check_fortran_ref("2pac", None, False)

    >>> check_fortran_ref("Agood4tranID", None, False)
    'Agood4tranID'
    >>> check_fortran_ref("foo(bar)", None, False)
    'foo(bar)'
    >>> check_fortran_ref("foo( bar, baz )", None, False)
    'foo( bar, baz )'
    >>> check_fortran_ref("foo( :, baz )", None, False)
    'foo( :, baz )'
    >>> check_fortran_ref("foo( bar, )", None, False)

    >>> check_fortran_ref("foo( bar, )", None, True) #doctest: +IGNORE_EXCEPTION_DETAIL
    Traceback (most recent call last):
    CCPPError: 'foo( bar, )' is not a valid Fortran scalar reference
    >>> check_fortran_ref("foo()", None, True) #doctest: +IGNORE_EXCEPTION_DETAIL
    Traceback (most recent call last):
    CCPPError: 'foo()' is not a valid Fortran scalar reference
    >>> check_fortran_ref("foo(bar, bazz)", None, True, max_len=3) #doctest: +IGNORE_EXCEPTION_DETAIL
    Traceback (most recent call last):
    CCPPError: 'bazz' is too long (> 3 chars) in foo(bar, bazz)
    >>> check_fortran_ref("foo(barr, baz)", None, True, max_len=3) #doctest: +IGNORE_EXCEPTION_DETAIL
    Traceback (most recent call last):
    CCPPError: 'bazr' is too long (> 3 chars) in foo(barr, baz)
    >>> check_fortran_ref("fooo(bar, baz)", None, True, max_len=3) #doctest: +IGNORE_EXCEPTION_DETAIL
    Traceback (most recent call last):
    CCPPError: 'foo' is too long (> 3 chars) in fooo(bar, baz)
    """
    idval = check_fortran_id(test_val, prop_dict, False, max_len=max_len)
    if idval is None:
        match = FORTRAN_SCALAR_REF_RE.match(test_val)
        if match is None:
            if error:
                emsg = "'{}' is not a valid Fortran scalar reference"
                raise CCPPError(emsg.format(test_val))
            else:
                test_val = None
            # end if
        elif max_len > 0:
            tokens = test_val.strip().rstrip(')').split('(')
            tokens = [tokens[0].strip()] + [x.strip()
                                            for x in tokens[1].split(',')]
            for token in tokens:
                if len(token) > max_len:
                    if error:
                        emsg = "'{}' is too long (> {} chars) in {}"
                        raise CCPPError(emsg.format(token, max_len, test_val))
                    else:
                        test_val = None
                        break
                    # end if
                # end if
            # end for
        # end if
    # end if
    return test_val

########################################################################

def check_local_name(test_val, prop_dict, error, max_len=0):
    """Return <test_val> if a valid simple Fortran variable reference,
    or Fortran constant, otherwise, None.
    A simple Fortran variable reference is defined as a scalar id or a
    scalar array reference.
    A constant is only valid if <prop_dict> is not None, the 'protected'
    property is present and True, and the 'type' property matches the
    type of <test_val>.
    if <error> is True, raise an Exception if <test_val> is not valid.
    >>> check_local_name("hi_mom", None, error=False)
    'hi_mom'
    >>> check_local_name('122', {'protected':True,'type':'integer'}, error=False)
    '122'
    >>> check_local_name('122', None, error=False)

    >>> check_local_name('122', {}, error=False)

    >>> check_local_name('122', {'protected':False,'type':'integer'}, error=False)

    >>> check_local_name('122', {'protected':True,'type':'real'}, error=False)

    >>> check_local_name('-122.e4', {'protected':True,'type':'real'}, error=False)
    '-122.e4'
    >>> check_local_name('-122.', {'protected':True,'type':'real','kind':'kp'}, error=False)

    >>> check_local_name('-122._kp', {'protected':True,'type':'real','kind':'kp'}, error=False)
    '-122._kp'
    >>> check_local_name('q(:,:,index_of_water_vapor_specific_humidity)', {}, error=False)
    'q(:,:,index_of_water_vapor_specific_humidity)'
    """
    valid_val = None
    # First check for a constant
    if (prop_dict is not None) and ('protected' in prop_dict):
        protected = prop_dict['protected']
    else:
        protected = False
    # end if
    if (prop_dict is not None) and ('type' in prop_dict):
        vtype = prop_dict['type']
    else:
        vtype = ""
    # end if
    if (prop_dict is not None) and ('kind' in prop_dict):
        kind = prop_dict['kind']
    else:
        kind = ""
    # end if
    if protected and vtype and check_fortran_literal(test_val, vtype, kind):
        valid_val = test_val
    # end if
    if valid_val is None:
        valid_val = check_fortran_ref(test_val, prop_dict, error, max_len=max_len)
    # end if
    return valid_val


########################################################################

def check_fortran_intrinsic(typestr, error=False):
    """Return <test_val> if a valid Fortran intrinsic type, otherwise, None
    if <error> is True, raise an Exception if <test_val> is not valid.
    >>> check_fortran_intrinsic("real", error=False)
    'real'
    >>> check_fortran_intrinsic("complex")
    'complex'
    >>> check_fortran_intrinsic("integer")
    'integer'
    >>> check_fortran_intrinsic("InteGer")
    'InteGer'
    >>> check_fortran_intrinsic("logical")
    'logical'
    >>> check_fortran_intrinsic("character")
    'character'
    >>> check_fortran_intrinsic("double precision")
    'double precision'
    >>> check_fortran_intrinsic("double   precision")
    'double   precision'
    >>> check_fortran_intrinsic("doubleprecision")
    'doubleprecision'
    >>> check_fortran_intrinsic("char", error=True) #doctest: +IGNORE_EXCEPTION_DETAIL
    Traceback (most recent call last):
    CCPPError: 'char' is not a valid Fortran type
    >>> check_fortran_intrinsic("int")

    >>> check_fortran_intrinsic("char", error=False)

    >>> check_fortran_intrinsic("type")

    >>> check_fortran_intrinsic("complex(kind=r8)")

    """
    chk_type = typestr.strip().lower()
    match = chk_type in FORTRAN_INTRINSIC_TYPES
    if (not match) and (chk_type[0:6] == 'double'):
        # Special case for double precision
        match = FORTRAN_DP_RE.match(chk_type) is not None
    # End if
    if not match:
        if error:
            raise CCPPError("'{}' is not a valid Fortran type".format(typestr))
        else:
            typestr = None
        # end if
    # end if
    return typestr

########################################################################

def check_fortran_type(typestr, prop_dict, error):
    """Return <typestr> if a valid Fortran type, otherwise, None
    if <error> is True, raise an Exception if <typestr> is not valid.
    >>> check_fortran_type("real", None, False)
    'real'
    >>> check_fortran_type("integer", None, False)
    'integer'
    >>> check_fortran_type("InteGer", None, False)
    'InteGer'
    >>> check_fortran_type("character", None, False)
    'character'
    >>> check_fortran_type("double precision", None, False)
    'double precision'
    >>> check_fortran_type("double   precision", None, False)
    'double   precision'
    >>> check_fortran_type("doubleprecision", None, False)
    'doubleprecision'
    >>> check_fortran_type("complex", None, False)
    'complex'
    >>> check_fortran_type("char", {}, True) #doctest: +IGNORE_EXCEPTION_DETAIL
    Traceback (most recent call last):
    CCPPError: 'char' is not a valid Fortran type
    >>> check_fortran_type("int", None, False)

    >>> check_fortran_type("char", {}, False)

    >>> check_fortran_type("type", None, False)

    >>> check_fortran_type("type", {}, True) #doctest: +IGNORE_EXCEPTION_DETAIL
    Traceback (most recent call last):
    CCPPError: 'type' is not a valid derived Fortran type
    >>> check_fortran_type("type(hi mom)", {}, True) #doctest: +IGNORE_EXCEPTION_DETAIL
    Traceback (most recent call last):
    CCPPError: 'type(hi mom)' is not a valid derived Fortran type
    """
    dt = ""
    match = check_fortran_intrinsic(typestr, error=False)
    if match is None:
        match = registered_fortran_ddt_name(typestr)
        dt = " derived"
    # end if
    if match is None:
        if error:
            emsg = "'{}' is not a valid{} Fortran type"
            raise CCPPError(emsg.format(typestr, dt))
        else:
            typestr = None
        # end if
    # end if
    return typestr

########################################################################

def check_fortran_literal(value, typestr, kind):
    """Return True iff <value> is a valid Fortran literal of type, <typestr>.
    Note: no attempt is made to handle the older D syntax for real literals.
    To promote clean coding, real values MUST have a decimal point, however,
       this check is not available for the complex type so we just require
       the two components to either both be integers or both be reals.
    If <kind> is not an empty string, it is required to be present (i.e., if
    <kind> == 'kind_phys', <value> should be of the form, 123.4_kind_phys)
    >>> check_fortran_literal("123", "integer", "")
    True
    >>> check_fortran_literal("123", "INTEGER", "")
    True
    >>> check_fortran_literal("-123", "integer", "")
    True
    >>> check_fortran_literal("+123", "integer", "")
    True
    >>> check_fortran_literal("+123", "integer", "kind_int")
    False
    >>> check_fortran_literal("+123_kind_int", "integer", "kind_int")
    True
    >>> check_fortran_literal("+123_int", "integer", "kind_int")
    False
    >>> check_fortran_literal("123", "real", "")
    False
    >>> check_fortran_literal("123.", "real", "")
    True
    >>> check_fortran_literal("123.45", "real", "kind_phys")
    False
    >>> check_fortran_literal("123.45_8", "real", "kind_phys")
    False
    >>> check_fortran_literal("123.45_kind_phys", "real", "kind_phys")
    True
    >>> check_fortran_literal("123", "double precision", "")
    False
    >>> check_fortran_literal("123.", "doubleprecision", "")
    True
    >>> check_fortran_literal("123.45", "double   precision", "kind_phys")
    False
    >>> check_fortran_literal("123.45_8", "doubleprecision", "kind_phys")
    False
    >>> check_fortran_literal("123.45_kp", "doubleprecision", "kp")
    True
    >>> check_fortran_literal("123", "logical", "")
    False
    >>> check_fortran_literal(".true.", "logical", "")
    True
    >>> check_fortran_literal(".false.", "logical", "")
    True
    >>> check_fortran_literal("T", "logical", "")
    False
    >>> check_fortran_literal("F", "logical", "")
    False
    >>> check_fortran_literal(".TRUE.", "logical", "kind_log")
    False
    >>> check_fortran_literal(".TRUE._kind_log", "logical", "kind_log")
    True
    >>> check_fortran_literal("(123.,456.)", "complex", "")
    True
    >>> check_fortran_literal("(123. , 456.)", "complex", "")
    True
    >>> check_fortran_literal("(123.,456", "complex", "")
    False
    >>> check_fortran_literal("(123. , 456.)", "complex", "kp")
    False
    >>> check_fortran_literal("(123._kp , 456)", "complex", "kp")
    False
    >>> check_fortran_literal("(123._kp , 456._kp)", "complex", "kp")
    True
    >>> check_fortran_literal("'hi mom'", "character", "")
    True
    >>> check_fortran_literal("'hi mom", "character", "")
    False
    >>> check_fortran_literal('"hi mom"', "character", "")
    True
    >>> check_fortran_literal('"hi""mom"', "character", "")
    True
    >>> check_fortran_literal('"hi" "mom"', "character", "")
    False
    >>> check_fortran_literal("'hi''there''mom'", "character", "")
    True
    >>> check_fortran_literal("'hi mom'", "character", "kc")
    False
    >>> check_fortran_literal("kc_'hi mom'", "character", "kc")
    True
    >>> check_fortran_literal("123._kp", "float", "kp") #doctest: +IGNORE_EXCEPTION_DETAIL
    Traceback (most recent call last):
    ParseInternalError: ERROR: 'float' is not a Fortran intrinsic type
    """
    valid = True
    if FORTRAN_DP_RE.match(typestr.strip()) is not None:
        vtype = 'real'
    else:
        vtype = typestr.lower()
    # end if
    # Check complex first
    if vtype == 'complex':
        cvals = value.strip().split(',')
        if len(cvals) == 2:
            tp = 'integer'
            if ('.' in cvals[0]) and ('.' in cvals[1]):
                tp = 'real'
            elif ('.' in cvals[0]) or ('.' in cvals[1]):
                valid = False
            # end if
            if (cvals[0][0] == '(') and (cvals[1][-1] == ')'):
                valid = valid and check_fortran_literal(cvals[0][1:], tp, kind)
                valid = valid and check_fortran_literal(cvals[1][:-1], tp, kind)
            else:
                valid = False
            # end if
        else:
            valid = False
    elif valid:
        vparts = value.strip().split('_')
        if vtype == 'character':
            if len(vparts) > 1:
                val = vparts[-1]
                vkind = '_'.join(vparts[0:-1])
            else:
                val = vparts[0]
                vkind = ''
            # end if
        else:
            val = vparts[0]
            if len(vparts) > 1:
                vkind = '_'.join(vparts[1:])
            else:
                vkind = ''
            # end if
        # end if
        if vkind != kind.lower():
            valid = False
        # end if, kind is okay, check value
        if valid and (vtype == 'integer'):
            try:
                vtest = int(val)
            except ValueError as ve:
                valid = False
            # End try
        elif valid and (vtype == 'real'):
            if '.' not in val:
                valid = False
            else:
                try:
                    vtest = float(val)
                except ValueError as ve:
                    valid = False
                # End try
            # end if
        elif valid and (vtype == 'logical'):
            valid = (val.upper() == '.TRUE.') or (val.upper() == '.FALSE.')
        elif valid and (vtype == 'character'):
            sep = val[0]
            cparts = val.split(sep)
            # We must have balanced delimiters
            if len(cparts)%2 == 0:
                valid = False
            else:
                for index in range(len(cparts)):
                    if (index%2 == 0) and (len(cparts[index]) > 0):
                        valid = False
                        break
                    # end if
                # end for
            # end if (else okay)
        elif valid:
            errmsg = "ERROR: '{}' is not a Fortran intrinsic type"
            raise ParseInternalError(errmsg.format(typestr))
        # end if (no else)
    # end if
    return valid

def check_default_value(test_val, prop_dict, error):
    """Return <test_val> if a valid default value for a CCPP field,
         otherwise, None.
    If <error> is True, raise an Exception if <value> is not valid.
    A valid value is determined by the 'type' of the variable. It is an
    error for there to be no 'type' property in <prop_dict>.
    >>> check_default_value('314', {'type':'integer'}, False)
    '314'
    >>> check_default_value('314', {'type':'integer'}, True)
    '314'
    >>> check_default_value('314', {'type':'integer', 'kind':'ikind'}, True) #doctest: +IGNORE_EXCEPTION_DETAIL
    Traceback (most recent call last):
    CCPPError: 314 is not a valid Fortran integer of kind, ikind
    >>> check_default_value('314_ikind', {'type':'integer', 'kind':'ikind'}, True)
    '314_ikind'
    >>> check_default_value('314', {'type':'real'}, False)

    >>> check_default_value('314', {'type':'real'}, True) #doctest: +IGNORE_EXCEPTION_DETAIL
    Traceback (most recent call last):
    CCPPError: 314 is not a valid Fortran real
    >>> check_default_value('3.14', {'type':'real'}, False)
    '3.14'
    >>> check_default_value('314', {'tipe':'integer'}, False)

    >>> check_default_value('314', {'local_name':'foo'}, True) #doctest: +IGNORE_EXCEPTION_DETAIL
    Traceback (most recent call last):
    CCPPError: foo does not have a 'type' attribute
    >>> check_default_value('314', {'tipe':'integer'}, False)

    >>> check_default_value('314', None, True)
    '314'
    """
    valid = None
    if prop_dict and ('type' in prop_dict):
        valid = test_val
        var_type = prop_dict['type'].lower().strip()
        if 'kind' in prop_dict:
            vkind = prop_dict['kind'].lower().strip()
        else:
            vkind = ''
        # end if
        if not check_fortran_literal(test_val, var_type, vkind):
            valid = None
            if error:
                emsg = '{} is not a valid Fortran {}'
                if vkind:
                    emsg += ' of kind, {}'
                raise CCPPError(emsg.format(test_val, var_type, vkind))
            # end if
        # end if (no else, <test_val> is okay)
    elif prop_dict is None:
        # Special case for checks during parsing, always pass
        valid = test_val
    elif error:
        emsg = "{} does not have a 'type' attribute"
        if 'local_name' in prop_dict:
            lname = prop_dict['local_name']
        else:
            lname = 'UNKNOWN'
        # end if
        raise CCPPError(emsg.format(lname))
    # end if
    return valid

def check_valid_values(test_val, prop_dict, error):
    """Return <test_val> if a valid 'valid_values' attribute value,
         otherwise, None.
    If <error> is True, raise an Exception if <value> is not valid.
    """
    raise ParseInternalError("NOT IMPLEMENTED")

def check_diagnostic_fixed(test_val, prop_dict, error):
    """Return <test_val> if a valid descriptor for a CCPP diagnostic,
         otherwise, None.
    If <error> is True, raise an Exception if <value> is not valid.
    A fixed diagnostic name is any Fortran identifier, however, it is
    an error to specify both 'diagnostic_name' and 'diagnostic_name_fixed'.
    >>> check_diagnostic_fixed("foo", {'diagnostic_name_fixed' : 'foo'}, False)
    'foo'
    >>> check_diagnostic_fixed("foo", {'diagnostic_name_fixed' : 'foo'}, True)
    'foo'
    >>> check_diagnostic_fixed("foo", {'diagnostic_name' : 'foo'}, False)

    >>> check_diagnostic_fixed("foo", {'diagnostic_name':'','local_name':'hi','standard_name':'mom'}, True)
    'foo'
    >>> check_diagnostic_fixed("foo", {'diagnostic_name':'foo','local_name':'hi','standard_name':'mom'}, True) #doctest: +IGNORE_EXCEPTION_DETAIL
    Traceback (most recent call last):
    CCPPError: hi (mom) cannot have both 'diagnostic_name' and 'diagnostic_name_fixed' attributes
    >>> check_diagnostic_fixed("2foo", {'diagnostic_name_fixed':'foo','local_name':'hi','standard_name':'mom'}, True) #doctest: +IGNORE_EXCEPTION_DETAIL
    Traceback (most recent call last):
    CCPPError: '2foo' (hi) is not a valid fixed diagnostic name
    """
    valid = test_val
    if (prop_dict and ('diagnostic_name' in prop_dict) and
        prop_dict['diagnostic_name']):
        valid = None
        if error:
            emsg = "{} ({}) cannot have both 'diagnostic_name' and "
            emsg += "'diagnostic_name_fixed' attributes"
            if 'local_name' in prop_dict:
                lname = prop_dict['local_name']
            else:
                lname = 'UNKNOWN'
            # end if
            if 'standard_name' in prop_dict:
                sname = prop_dict['standard_name']
            else:
                sname = 'UNKNOWN'
            # end if
            raise CCPPError(emsg.format(lname, sname))
        # end if
    elif check_fortran_id(test_val, prop_dict, False) is None:
        valid = None
        if error:
            emsg = "'{}' ({}) is not a valid fixed diagnostic name"
            if 'local_name' in prop_dict:
                lname = prop_dict['local_name']
            else:
                lname = 'UNKNOWN'
            # end if
            raise CCPPError(emsg.format(test_val, lname))
        # end if
    # end if
    return valid

########################################################################

_DIAG_PRE = r"("+FORTRAN_ID+")?"
_DIAG_SUFF = r"([_0-9A-Za-z]+)?"
_DIAG_PROP = r"((\${process}|\${scheme_name})"+_DIAG_SUFF+r")"
_DIAG_RE = re.compile(_DIAG_PRE+_DIAG_PROP+r"?$")

def check_diagnostic_id(test_val, prop_dict, error):
    """Return <test_val> if a valid descriptor for a CCPP diagnostic,
        otherwise, None.
    If <error> is True, raise an Exception if <value> is not valid.
    A diagnostic name is a Fortran identifier with the optional
       addition of one variable substitution.
    A variable substitution is a substring of the form of either:
       ${process}: The scheme process name will be substituted for this
          substring. If this substring is included, it is an error for
          there to be no process specified by the scheme (although this
          error cannot be detected by this routine).
       ${scheme_name}: The scheme name will be substituted for this substring.
    It is an error to specify both 'diagnostic_name' and
       'diagnostic_name_fixed'.
    >>> check_diagnostic_id("foo", {'diagnostic_name' : 'foo'}, False)
    'foo'
    >>> check_diagnostic_id("foo", {'diagnostic_name' : 'foo'}, True)
    'foo'
    >>> check_diagnostic_id("foo", {'diagnostic_name_fixed' : 'foo'}, False)

    >>> check_diagnostic_id("foo_${process}", {}, False)
    'foo_${process}'
    >>> check_diagnostic_id("foo_${process}_2bad", {}, False)
    'foo_${process}_2bad'
    >>> check_diagnostic_id("${process}_2bad", {}, False)
    '${process}_2bad'
    >>> check_diagnostic_id("foo_${scheme_name}", {}, False)
    'foo_${scheme_name}'
    >>> check_diagnostic_id("foo_${scheme_name}_2bad", {}, False)
    'foo_${scheme_name}_2bad'
    >>> check_diagnostic_id("${scheme_name}_suff", {}, False)
    '${scheme_name}_suff'
    >>> check_diagnostic_id("pref_${scheme}_suff", {}, False)

    >>> check_diagnostic_id("pref_${scheme_name_suff", {}, False)

    >>> check_diagnostic_id("pref_$scheme_name}_suff", {}, False)

    >>> check_diagnostic_id("pref_{scheme_name}_suff", {}, False)

    >>> check_diagnostic_id("foo", {'diagnostic_name_fixed':'','local_name':'hi','standard_name':'mom'}, True)
    'foo'
    >>> check_diagnostic_id("foo", {'diagnostic_name_fixed':'foo','local_name':'hi','standard_name':'mom'}, True) #doctest: +IGNORE_EXCEPTION_DETAIL
    Traceback (most recent call last):
    CCPPError: hi (mom) cannot have both 'diagnostic_name' and 'diagnostic_name_fixed' attributes
    >>> check_diagnostic_id("2foo", {'diagnostic_name':'foo','local_name':'hi','standard_name':'mom'}, True) #doctest: +IGNORE_EXCEPTION_DETAIL
    Traceback (most recent call last):
    CCPPError: '2foo' (hi) is not a valid diagnostic name
    """
    if (prop_dict and ('diagnostic_name_fixed' in prop_dict) and
        prop_dict['diagnostic_name_fixed']):
        valid = None
        if error:
            emsg = "{} ({}) cannot have both 'diagnostic_name' and "
            emsg += "'diagnostic_name_fixed' attributes"
            if 'local_name' in prop_dict:
                lname = prop_dict['local_name']
            else:
                lname = 'UNKNOWN'
            # end if
            if 'standard_name' in prop_dict:
                sname = prop_dict['standard_name']
            else:
                sname = 'UNKNOWN'
            # end if
            raise CCPPError(emsg.format(lname, sname))
        # end if
    else:
        match = _DIAG_RE.match(test_val)
        if match is None:
            valid = None
            if error:
                emsg = "'{}' is not a valid diagnostic_name value"
                raise CCPPError(emsg.format(test_val))
            # end if
        else:
            valid = test_val
        # end if
    # end if
    return valid

########################################################################

def check_molar_mass(test_val, prop_dict, error):
    """Return <test_val> if valid molar mass, otherwise, None
    if <error> is True, raise an Exception if <test_val> is not valid.
    >>> check_molar_mass('1', None, True)
    1.0
    >>> check_molar_mass('1.0', None, True)
    1.0
    >>> check_molar_mass('1.0', None, False)
    1.0
    >>> check_molar_mass('-1', None, False)

    >>> check_molar_mass('-1.0', None, False)

    >>> check_molar_mass('string', None, False)

    >>> check_molar_mass(10001, None, False)

    >>> check_molar_mass('-1', None, True) #doctest: +IGNORE_EXCEPTION_DETAIL
    Traceback (most recent call last):
    CCPPError: '-1' is not a valid molar mass
    >>> check_molar_mass('-1.0', None, True) #doctest: +IGNORE_EXCEPTION_DETAIL
    Traceback (most recent call last):
    CCPPError: '-1.0' is not a valid molar mass
    >>> check_molar_mass('string', None, True) #doctest: +IGNORE_EXCEPTION_DETAIL
    Traceback (most recent call last):
    CCPPError: '-1.0' is not a valid molar mass
    >>> check_molar_mass(10001, None, True) #doctest: +IGNORE_EXCEPTION_DETAIL
    Traceback (most recent call last):
    CCPPError: '10001' is not a valid molar mass
    """
    # Check if input value is an int or float
    try:
        test_val = float(test_val)
        if test_val < 0.0 or test_val > _MAX_MOLAR_MASS:
           if error:
<<<<<<< HEAD
               raise CCPPError("{} is not a valid molar mass".format(test_val))
=======
               raise CCPPError(f"{test_val} is not a valid molar mass")
>>>>>>> 6459ff6b
           else:
               test_val = None
           # end if
        # end if
    except:
        # not an int or float, conditionally throw error
        if error:
<<<<<<< HEAD
           raise CCPPError("{} is invalid; not a float or int".format(test_val))
=======
           raise CCPPError(f"{test_val} is invalid; not a float or int")
>>>>>>> 6459ff6b
        else:
           test_val=None
        # end if
    # end try
    return test_val

########################################################################

def check_balanced_paren(string, start=0, error=False):
    """Return <string> indices delineating a balance set of parentheses.
    Parentheses in character context do not count.
    Left parenthesis search begins at <start>.
    Return start and end indices if found
    If no parentheses are found, return (-1, -1).
    If a left parenthesis is found but no balancing right, return (begin, -1)
    where begin is the index where the left parenthesis was found.
    If error is True, raise a CCPPError.
    >>> check_balanced_paren("foo")
    (-1, -1)
    >>> check_balanced_paren("(foo, bar)")
    (0, 9)
    >>> check_balanced_paren("( (foo, bar) )", start=1)
    (2, 11)
    >>> check_balanced_paren("(size(foo,1), qux)")
    (0, 17)
    >>> check_balanced_paren("(foo('bar()'))")
    (0, 13)
    >>> check_balanced_paren("(foo('bar()')")
    (0, -1)
    >>> check_balanced_paren("(foo('bar()')", error=True) #doctest: +IGNORE_EXCEPTION_DETAIL
    Traceback (most recent call last):
    CCPPError: ERROR: Unbalanced parenthesis in '(foo('bar()')'
    """
    index = start
    begin = -1
    end = -1
    depth = 0
    inchar = None
    str_len = len(string)
    while index < str_len:
        if (string[index] == '"') or (string[index] == "'"):
            if inchar == string[index]:
                inchar = None
            elif inchar is None:
                inchar = string[index]
            # else in character context, keep going
            # end if
        elif inchar is not None:
            # In character context, keep going
            pass
        elif string[index] == '(':
            if depth == 0:
                begin = index
            # end if
            depth = depth + 1
            if depth == 0:
                break
            # end if
        elif string[index] == ')':
            depth = depth - 1
            if depth == 0:
                end = index
                break
            # end if
        # else just keep going
        # end if
        index = index + 1
    # End while
    if (begin >= 0) and (end < 0) and error:
        raise CCPPError("ERROR: Unbalanced parenthesis in '{}'".format(string))
    # end if
    return begin, end

########################################################################

def registered_fortran_ddt_names():
    return _REGISTERED_FORTRAN_DDT_NAMES

########################################################################

def registered_fortran_ddt_name(name):
    if name in _REGISTERED_FORTRAN_DDT_NAMES:
        return name
    else:
        return None

########################################################################

def register_fortran_ddt_name(name):
    if name not in _REGISTERED_FORTRAN_DDT_NAMES:
        _REGISTERED_FORTRAN_DDT_NAMES.append(name)

########################################################################

if __name__ == "__main__":
    # pylint: disable=ungrouped-imports
    import doctest
    # pylint: enable=ungrouped-imports
    fail, _ = doctest.testmod()
    sys.exit(fail)
# end if<|MERGE_RESOLUTION|>--- conflicted
+++ resolved
@@ -12,10 +12,6 @@
 
 ########################################################################
 
-<<<<<<< HEAD
-_UNITS_RE = re.compile(r"^[^/!@#$%^&*=()\|<>\[\]{}?,.]+$")
-_MAX_MOLAR_MASS = 10000.0
-=======
 _UNITLESS_REGEX                = "1"
 _NON_LEADING_ZERO_NUM          = "[1-9]\d*"
 _NEGATIVE_NON_LEADING_ZERO_NUM = f"[-]{_NON_LEADING_ZERO_NUM}"
@@ -24,7 +20,6 @@
 _UNITS_REGEX                   = f"^({_UNIT_REGEX}(\s{_UNIT_REGEX})*|{_UNITLESS_REGEX})$"
 _UNITS_RE                      = re.compile(_UNITS_REGEX)
 _MAX_MOLAR_MASS                = 10000.0
->>>>>>> 6459ff6b
 
 def check_units(test_val, prop_dict, error):
     """Return <test_val> if a valid unit, otherwise, None
@@ -983,11 +978,7 @@
         test_val = float(test_val)
         if test_val < 0.0 or test_val > _MAX_MOLAR_MASS:
            if error:
-<<<<<<< HEAD
-               raise CCPPError("{} is not a valid molar mass".format(test_val))
-=======
                raise CCPPError(f"{test_val} is not a valid molar mass")
->>>>>>> 6459ff6b
            else:
                test_val = None
            # end if
@@ -995,11 +986,7 @@
     except:
         # not an int or float, conditionally throw error
         if error:
-<<<<<<< HEAD
-           raise CCPPError("{} is invalid; not a float or int".format(test_val))
-=======
            raise CCPPError(f"{test_val} is invalid; not a float or int")
->>>>>>> 6459ff6b
         else:
            test_val=None
         # end if
