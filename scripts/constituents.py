--- conflicted
+++ resolved
@@ -406,11 +406,7 @@
         if not ((self.parent is not None) and
                 hasattr(self.parent.parent, "constituent_module")):
             emsg = "ConstituentVarDict parent not HostModel?"
-<<<<<<< HEAD
-            emsg += f"\nparent is '{type(self.parent.parent)}'"
-=======
             emsg += f"\nparent is '{type_name(self.parent.parent)}'"
->>>>>>> eac8bb87
             raise ParseInternalError(emsg)
         # end if
         return self.parent.parent.constituent_module
