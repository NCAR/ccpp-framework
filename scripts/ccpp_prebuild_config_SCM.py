#!/usr/bin/env python

# CCPP prebuild config for GMTB Single Column Model (SCM) v2.0


###############################################################################
# Definitions                                                                 #
###############################################################################

# Add all files with metadata tables on the host model side,
# relative to basedir = top-level directory of host model
VARIABLE_DEFINITION_FILES = [
    'scm/src/gmtb_scm_type_defs.f90',
    'scm/src/gmtb_scm_physical_constants.f90'
    ]

# Can be empty, since all physics schemes and their
# dependencies are hardcoded in CMakeLists in
# ccpp-physics - to fix, c.f. FV3 v1
SCHEME_FILES_DEPENDENCIES = [
    'ccpp-physics/physics/GFDL_parse_tracers.F90',
    'ccpp-physics/physics/aer_cloud.F',
    'ccpp-physics/physics/calpreciptype.f90',
    'ccpp-physics/physics/cldwat2m_micro.F',
    'ccpp-physics/physics/date_def.f',
    'ccpp-physics/physics/funcphys.f90',
    'ccpp-physics/physics/gfs_phy_tracer_config.f',
    'ccpp-physics/physics/gocart_tracer_config_stub.f',
    'ccpp-physics/physics/h2o_def.f',
    'ccpp-physics/physics/h2ointerp.f90',
    'ccpp-physics/physics/iounitdef.f',
    'ccpp-physics/physics/machine.F',
    'ccpp-physics/physics/mersenne_twister.f',
    'ccpp-physics/physics/mfpbl.f',
    'ccpp-physics/physics/module_bfmicrophysics.f',
    'ccpp-physics/physics/module_nst_model.f90',
    'ccpp-physics/physics/module_nst_parameters.f90',
    'ccpp-physics/physics/module_nst_water_prop.f90',
    'ccpp-physics/physics/namelist_soilveg.f',
    'ccpp-physics/physics/ozinterp.f90',
    'ccpp-physics/physics/ozne_def.f',
    'ccpp-physics/physics/physcons.F90',
    'ccpp-physics/physics/physparam.f',
    'ccpp-physics/physics/radcons.f90',
    'ccpp-physics/physics/radiation_aerosols.f',
    'ccpp-physics/physics/radiation_astronomy.f',
    'ccpp-physics/physics/radiation_clouds.f',
    'ccpp-physics/physics/radiation_gases.f',
    'ccpp-physics/physics/radiation_surface.f',
    'ccpp-physics/physics/radlw_datatb.f',
    'ccpp-physics/physics/radlw_param.f',
    'ccpp-physics/physics/radsw_datatb.f',
    'ccpp-physics/physics/radsw_param.f',
    'ccpp-physics/physics/rascnvv2.f',
    'ccpp-physics/physics/set_soilveg.f',
    'ccpp-physics/physics/sflx.f',
    'ccpp-physics/physics/surface_perturbation.F90',
    'ccpp-physics/physics/tridi.f',
    'ccpp-physics/physics/wam_f107_kp_mod.f90',
    'ccpp-physics/physics/wv_saturation.F',
    'scm/src/GFS_typedefs.F90',
]

# Add all physics scheme files relative to basedir
SCHEME_FILES = {
    # Relative path to source (from where ccpp_prebuild.py is called) : [ list of categories in which scheme may be called ]
<<<<<<< HEAD
    'ccpp-physics/physics/GFS_DCNV_generic.F90'         : ['physics'],
    'ccpp-physics/physics/GFS_MP_generic_pre.f90'       : ['physics'],
    'ccpp-physics/physics/GFS_MP_generic_post.F90'      : ['physics'],
    'ccpp-physics/physics/GFS_PBL_generic.F90'          : ['physics'],
    'ccpp-physics/physics/GFS_SCNV_generic.F90'         : ['physics'],
    'ccpp-physics/physics/GFS_phys_time_vary.scm.F90'   : ['physics'],
    'ccpp-physics/physics/GFS_rad_time_vary.scm.F90'    : ['physics'],
=======
    'ccpp-physics/physics/GFS_DCNV_generic.f90'         : ['physics'],
    'ccpp-physics/physics/GFS_MP_generic.F90'           : ['physics'],
    'ccpp-physics/physics/GFS_PBL_generic.f90'          : ['physics'],
    'ccpp-physics/physics/GFS_SCNV_generic.f90'         : ['physics'],
    'ccpp-physics/physics/GFS_phys_time_vary.scm.f90'   : ['physics'],
    'ccpp-physics/physics/GFS_rad_time_vary.scm.f90'    : ['physics'],
>>>>>>> 9ebc7260
    'ccpp-physics/physics/GFS_rrtmg_post.F90'           : ['physics'],
    'ccpp-physics/physics/GFS_rrtmg_pre.F90'            : ['physics'],
    'ccpp-physics/physics/GFS_rrtmg_setup.F90'          : ['physics'],
    'ccpp-physics/physics/GFS_suite_interstitial.F90'   : ['physics'],
    'ccpp-physics/physics/GFS_surface_generic.F90'      : ['physics'],
    'ccpp-physics/physics/GFS_surface_loop_control.F90' : ['physics'],
    'ccpp-physics/physics/GFS_time_vary_pre.scm.F90'    : ['physics'],
    'ccpp-physics/physics/cnvc90.f'                     : ['physics'],
    'ccpp-physics/physics/dcyc2.f'                      : ['physics'],
    'ccpp-physics/physics/get_prs_fv3.F90'              : ['physics'],
    'ccpp-physics/physics/gscond.f'                     : ['physics'],
    'ccpp-physics/physics/gwdc.f'                       : ['physics'],
    'ccpp-physics/physics/gwdps.f'                      : ['physics'],
    'ccpp-physics/physics/h2ophys.f'                    : ['physics'],
    'ccpp-physics/physics/samfdeepcnv.f'                : ['physics'],
    'ccpp-physics/physics/samfshalcnv.f'                : ['physics'],
    'ccpp-physics/physics/moninedmf.f'                  : ['physics'],
    'ccpp-physics/physics/ozphys.f'                     : ['physics'],
    'ccpp-physics/physics/precpd.f'                     : ['physics'],
    'ccpp-physics/physics/radlw_main.f'                 : ['physics'],
    'ccpp-physics/physics/radsw_main.f'                 : ['physics'],
    'ccpp-physics/physics/rayleigh_damp.f'              : ['physics'],
    'ccpp-physics/physics/rrtmg_lw_post.F90'            : ['physics'],
    'ccpp-physics/physics/rrtmg_lw_pre.F90'             : ['physics'],
    'ccpp-physics/physics/rrtmg_sw_post.F90'            : ['physics'],
    'ccpp-physics/physics/rrtmg_sw_pre.F90'             : ['physics'],
    'ccpp-physics/physics/sfc_diag.f'                   : ['physics'],
    'ccpp-physics/physics/sfc_diff.f'                   : ['physics'],
    'ccpp-physics/physics/sfc_drv.f'                    : ['physics'],
    'ccpp-physics/physics/sfc_nst.f'                    : ['physics'],
    'ccpp-physics/physics/sfc_sice.f'                   : ['physics'],
    'ccpp-physics/physics/gmtb_scm_sfc_flux_spec.F90'   : ['physics'],
    }

# Auto-generated makefile/cmakefile snippets that contain all schemes
SCHEMES_MAKEFILE = 'ccpp-physics/CCPP_SCHEMES.mk'
SCHEMES_CMAKEFILE = 'ccpp-physics/CCPP_SCHEMES.cmake'

# CCPP host cap in which to insert the ccpp_field_add statements;
# determines the directory to place ccpp_{modules,fields}.inc
TARGET_FILES = [
    'scm/src/gmtb_scm.f90',
    ]

# Auto-generated makefile/cmakefile snippets that contain all caps
CAPS_MAKEFILE = 'ccpp-physics/CCPP_CAPS.mk'
CAPS_CMAKEFILE = 'ccpp-physics/CCPP_CAPS.cmake'

# Directory where to put all auto-generated physics caps
CAPS_DIR = 'ccpp-physics/physics'

# Optional arguments - only required for schemes that use
# optional arguments. ccpp_prebuild.py will throw an exception
# if it encounters a scheme subroutine with optional arguments
# if no entry is made here. Possible values are: 'all', 'none',
# or a list of standard_names: [ 'var1', 'var3' ].
OPTIONAL_ARGUMENTS = {
    'rrtmg_sw' : {
        'rrtmg_sw_run' : [
            'tendency_of_air_temperature_due_to_shortwave_heating_assuming_clear_sky_on_radiation_time_step',
            'components_of_surface_downward_shortwave_fluxes',
            'cloud_liquid_water_path',
            'mean_effective_radius_for_liquid_cloud',
            'cloud_ice_water_path',
            'mean_effective_radius_for_ice_cloud',
            'cloud_rain_water_path',
            'mean_effective_radius_for_rain_drop',
            'cloud_snow_water_path',
            'mean_effective_radius_for_snow_flake',
            'cloud_optical_depth_weighted',
            'cloud_optical_depth_layers_678',
            ],
        },
    'rrtmg_lw' : {
        'rrtmg_lw_run' : [
            'tendency_of_air_temperature_due_to_longwave_heating_assuming_clear_sky_on_radiation_time_step',
            'cloud_liquid_water_path',
            'mean_effective_radius_for_liquid_cloud',
            'cloud_ice_water_path',
            'mean_effective_radius_for_ice_cloud',
            'cloud_rain_water_path',
            'mean_effective_radius_for_rain_drop',
            'cloud_snow_water_path',
            'mean_effective_radius_for_snow_flake',
            'cloud_optical_depth_weighted',
            'cloud_optical_depth_layers_678',
            ],
        },
    #'subroutine_name_1' : 'all',
    #'subroutine_name_2' : 'none',
    #'subroutine_name_2' : [ 'var1', 'var3'],
    }

# Names of Fortran include files in the host model cap (do not change);
# both files will be written to the directory of each target file
MODULE_INCLUDE_FILE = 'ccpp_modules.inc'
FIELDS_INCLUDE_FILE = 'ccpp_fields.inc'

# HTML document containing the model-defined CCPP variables
HTML_VARTABLE_FILE = 'ccpp-physics/CCPP_VARIABLES_SCM.html'

# LaTeX document containing the provided vs requested CCPP variables
LATEX_VARTABLE_FILE = 'ccpp-framework/doc/DevelopersGuide/CCPP_VARIABLES_SCM.tex'


###############################################################################
# Template code to generate include files                                     #
###############################################################################

# Name of the CCPP data structure in the host model cap;
# in the case of SCM, this is a vector with loop index i
CCPP_DATA_STRUCTURE = 'cdata(i)'

# Modules to load for auto-generated ccpp_field_add code
# in the host model cap (e.g. error handling)
MODULE_USE_TEMPLATE_HOST_CAP = \
'''
use ccpp_errors, only: ccpp_error
'''

# Modules to load for auto-generated ccpp_field_get code
# in the physics scheme cap (e.g. derived data types)
MODULE_USE_TEMPLATE_SCHEME_CAP = \
'''
       use machine, only: kind_phys
       use module_radlw_parameters, only: sfcflw_type, topflw_type
       use module_radsw_parameters, only: cmpfsw_type, sfcfsw_type, topfsw_type
       use GFS_typedefs, only: GFS_statein_type,  GFS_stateout_type,    &
                               GFS_sfcprop_type,                        &
                               GFS_coupling_type, GFS_control_type,     &
                               GFS_grid_type,     GFS_tbd_type,         &
                               GFS_cldprop_type,  GFS_radtend_type,     &
                               GFS_diag_type,     GFS_interstitial_type,&
                               GFS_init_type
'''<|MERGE_RESOLUTION|>--- conflicted
+++ resolved
@@ -64,22 +64,13 @@
 # Add all physics scheme files relative to basedir
 SCHEME_FILES = {
     # Relative path to source (from where ccpp_prebuild.py is called) : [ list of categories in which scheme may be called ]
-<<<<<<< HEAD
     'ccpp-physics/physics/GFS_DCNV_generic.F90'         : ['physics'],
-    'ccpp-physics/physics/GFS_MP_generic_pre.f90'       : ['physics'],
+    'ccpp-physics/physics/GFS_MP_generic_pre.F90'       : ['physics'],
     'ccpp-physics/physics/GFS_MP_generic_post.F90'      : ['physics'],
     'ccpp-physics/physics/GFS_PBL_generic.F90'          : ['physics'],
     'ccpp-physics/physics/GFS_SCNV_generic.F90'         : ['physics'],
     'ccpp-physics/physics/GFS_phys_time_vary.scm.F90'   : ['physics'],
     'ccpp-physics/physics/GFS_rad_time_vary.scm.F90'    : ['physics'],
-=======
-    'ccpp-physics/physics/GFS_DCNV_generic.f90'         : ['physics'],
-    'ccpp-physics/physics/GFS_MP_generic.F90'           : ['physics'],
-    'ccpp-physics/physics/GFS_PBL_generic.f90'          : ['physics'],
-    'ccpp-physics/physics/GFS_SCNV_generic.f90'         : ['physics'],
-    'ccpp-physics/physics/GFS_phys_time_vary.scm.f90'   : ['physics'],
-    'ccpp-physics/physics/GFS_rad_time_vary.scm.f90'    : ['physics'],
->>>>>>> 9ebc7260
     'ccpp-physics/physics/GFS_rrtmg_post.F90'           : ['physics'],
     'ccpp-physics/physics/GFS_rrtmg_pre.F90'            : ['physics'],
     'ccpp-physics/physics/GFS_rrtmg_setup.F90'          : ['physics'],
