#!/usr/bin/env python

# CCPP prebuild config for GMTB Single Column Model (SCM) v2.0


###############################################################################
# Definitions                                                                 #
###############################################################################

# Add all files with metadata tables on the host model side,
# relative to basedir = top-level directory of host model
VARIABLE_DEFINITION_FILES = [
    'scm/src/gmtb_scm_type_defs.f90',
    'scm/src/gmtb_scm_physical_constants.f90'
    ]

# Add all physics scheme dependencies relative to basedir - note that the CCPP
# rules stipulate that dependencies are not shared between the schemes!
SCHEME_FILES_DEPENDENCIES = [
    'ccpp-physics/physics/GFDL_parse_tracers.F90',
    'ccpp-physics/physics/aer_cloud.F',
    'ccpp-physics/physics/calpreciptype.f90',
    'ccpp-physics/physics/cldwat2m_micro.F',
    'ccpp-physics/physics/cldmacro.F',
    'ccpp-physics/physics/date_def.f',
    'ccpp-physics/physics/funcphys.f90',
    'ccpp-physics/physics/gfs_phy_tracer_config.f',
    'ccpp-physics/physics/gocart_tracer_config_stub.f',
    'ccpp-physics/physics/h2o_def.f',
    'ccpp-physics/physics/h2ointerp.f90',
    'ccpp-physics/physics/iounitdef.f',
    'ccpp-physics/physics/machine.F',
    'ccpp-physics/physics/mersenne_twister.f',
    'ccpp-physics/physics/mfpbl.f',
    'ccpp-physics/physics/micro_mg_utils.F90',
    'ccpp-physics/physics/micro_mg2_0.F90',
    'ccpp-physics/physics/micro_mg3_0.F90',
    'ccpp-physics/physics/module_bfmicrophysics.f',
    'ccpp-physics/physics/module_nst_model.f90',
    'ccpp-physics/physics/module_nst_parameters.f90',
    'ccpp-physics/physics/module_nst_water_prop.f90',
    'ccpp-physics/physics/namelist_soilveg.f',
    'ccpp-physics/physics/ozinterp.f90',
    'ccpp-physics/physics/ozne_def.f',
    'ccpp-physics/physics/physcons.F90',
    'ccpp-physics/physics/physparam.f',
    'ccpp-physics/physics/radcons.f90',
    'ccpp-physics/physics/radiation_aerosols.f',
    'ccpp-physics/physics/radiation_astronomy.f',
    'ccpp-physics/physics/radiation_clouds.f',
    'ccpp-physics/physics/radiation_gases.f',
    'ccpp-physics/physics/radiation_surface.f',
    'ccpp-physics/physics/radlw_datatb.f',
    'ccpp-physics/physics/radlw_param.f',
    'ccpp-physics/physics/radsw_datatb.f',
    'ccpp-physics/physics/radsw_param.f',
    'ccpp-physics/physics/rascnvv2.f',
    'ccpp-physics/physics/set_soilveg.f',
    'ccpp-physics/physics/sflx.f',
    'ccpp-physics/physics/surface_perturbation.F90',
    'ccpp-physics/physics/cu_gf_deep.F90',
    'ccpp-physics/physics/cu_gf_sh.F90',
    'ccpp-physics/physics/tridi.f',
    'ccpp-physics/physics/wam_f107_kp_mod.f90',
    'ccpp-physics/physics/module_sf_ruclsm.F90',
    'ccpp-physics/physics/namelist_soilveg_ruc.F90',
    'ccpp-physics/physics/set_soilveg_ruc.F90',
    'ccpp-physics/physics/module_soil_pre.F90',
    'ccpp-physics/physics/wv_saturation.F',
    'scm/src/GFS_typedefs.F90',
]

# Add all physics scheme files relative to basedir
SCHEME_FILES = {
    # Relative path to source (from where ccpp_prebuild.py is called) : [ list of physics sets in which scheme may be called ];
    # current restrictions are that each scheme can only belong to one physics set, and all schemes within one group in the
    # suite definition file have to belong to the same physics set
    'ccpp-physics/physics/GFS_DCNV_generic.F90'         : ['physics'],
    'ccpp-physics/physics/GFS_MP_generic.F90'           : ['physics'],
    'ccpp-physics/physics/GFS_PBL_generic.F90'          : ['physics'],
    'ccpp-physics/physics/GFS_SCNV_generic.F90'         : ['physics'],
    'ccpp-physics/physics/GFS_phys_time_vary.scm.F90'   : ['physics'],
    'ccpp-physics/physics/GFS_rad_time_vary.scm.F90'    : ['physics'],
    'ccpp-physics/physics/GFS_rrtmg_post.F90'           : ['physics'],
    'ccpp-physics/physics/GFS_rrtmg_pre.F90'            : ['physics'],
    'ccpp-physics/physics/GFS_rrtmg_setup.F90'          : ['physics'],
    'ccpp-physics/physics/GFS_suite_interstitial.F90'   : ['physics'],
    'ccpp-physics/physics/GFS_surface_generic.F90'      : ['physics'],
    'ccpp-physics/physics/GFS_surface_loop_control.F90' : ['physics'],
    'ccpp-physics/physics/GFS_time_vary_pre.scm.F90'    : ['physics'],
    'ccpp-physics/physics/cnvc90.f'                     : ['physics'],
    'ccpp-physics/physics/cs_conv.F90'                  : ['physics'],
    'ccpp-physics/physics/dcyc2.f'                      : ['physics'],
    'ccpp-physics/physics/gcm_shoc.F90'                 : ['physics'],
    'ccpp-physics/physics/get_prs_fv3.F90'              : ['physics'],
    'ccpp-physics/physics/gfdl_cloud_microphys.F90'     : ['physics'],
    'ccpp-physics/physics/gscond.f'                     : ['physics'],
    'ccpp-physics/physics/gwdc.f'                       : ['physics'],
    'ccpp-physics/physics/gwdps.f'                      : ['physics'],
    'ccpp-physics/physics/h2ophys.f'                    : ['physics'],
    'ccpp-physics/physics/samfdeepcnv.f'                : ['physics'],
    'ccpp-physics/physics/samfshalcnv.f'                : ['physics'],
<<<<<<< HEAD
    'ccpp-physics/physics/m_micro.F90'                  : ['physics'],
    'ccpp-physics/physics/m_micro_interstitial.F90'     : ['physics'],
=======
    'ccpp-physics/physics/cu_gf_driver_pre.F90'         : ['physics'],
    'ccpp-physics/physics/cu_gf_driver.F90'             : ['physics'],
    'ccpp-physics/physics/cu_gf_driver_post.F90'        : ['physics'],
>>>>>>> c5a78d6f
    'ccpp-physics/physics/moninedmf.f'                  : ['physics'],
    'ccpp-physics/physics/moninshoc.f'                  : ['physics'],
    'ccpp-physics/physics/ozphys.f'                     : ['physics'],
    'ccpp-physics/physics/ozphys_2015.f'                : ['physics'],
    'ccpp-physics/physics/precpd.f'                     : ['physics'],
    'ccpp-physics/physics/radlw_main.f'                 : ['physics'],
    'ccpp-physics/physics/radsw_main.f'                 : ['physics'],
    'ccpp-physics/physics/rayleigh_damp.f'              : ['physics'],
    'ccpp-physics/physics/rrtmg_lw_post.F90'            : ['physics'],
    'ccpp-physics/physics/rrtmg_lw_pre.F90'             : ['physics'],
    'ccpp-physics/physics/rrtmg_sw_post.F90'            : ['physics'],
    'ccpp-physics/physics/rrtmg_sw_pre.F90'             : ['physics'],
    'ccpp-physics/physics/sfc_diag.f'                   : ['physics'],
    'ccpp-physics/physics/sfc_diag_post.F90'            : ['physics'],
    'ccpp-physics/physics/sfc_diff.f'                   : ['physics'],
    'ccpp-physics/physics/sfc_drv.f'                    : ['physics'],
    'ccpp-physics/physics/sfc_drv_ruc.F90'              : ['physics'],
    'ccpp-physics/physics/sfc_nst.f'                    : ['physics'],
    'ccpp-physics/physics/sfc_sice.f'                   : ['physics'],
    'ccpp-physics/physics/gmtb_scm_sfc_flux_spec.F90'   : ['physics'],
    }

# Auto-generated makefile/cmakefile snippets that contain all schemes
SCHEMES_MAKEFILE = 'ccpp-physics/CCPP_SCHEMES.mk'
SCHEMES_CMAKEFILE = 'ccpp-physics/CCPP_SCHEMES.cmake'

# CCPP host cap in which to insert the ccpp_field_add statements;
# determines the directory to place ccpp_{modules,fields}.inc
TARGET_FILES = [
    'scm/src/gmtb_scm.f90',
    ]

# Auto-generated makefile/cmakefile snippets that contain all caps
CAPS_MAKEFILE = 'ccpp-physics/CCPP_CAPS.mk'
CAPS_CMAKEFILE = 'ccpp-physics/CCPP_CAPS.cmake'

# Directory where to put all auto-generated physics caps
CAPS_DIR = 'ccpp-physics/physics'

# Optional arguments - only required for schemes that use
# optional arguments. ccpp_prebuild.py will throw an exception
# if it encounters a scheme subroutine with optional arguments
# if no entry is made here. Possible values are: 'all', 'none',
# or a list of standard_names: [ 'var1', 'var3' ].
OPTIONAL_ARGUMENTS = {
    'rrtmg_sw' : {
        'rrtmg_sw_run' : [
            'tendency_of_air_temperature_due_to_shortwave_heating_assuming_clear_sky_on_radiation_time_step',
            'components_of_surface_downward_shortwave_fluxes',
            'cloud_liquid_water_path',
            'mean_effective_radius_for_liquid_cloud',
            'cloud_ice_water_path',
            'mean_effective_radius_for_ice_cloud',
            'cloud_rain_water_path',
            'mean_effective_radius_for_rain_drop',
            'cloud_snow_water_path',
            'mean_effective_radius_for_snow_flake',
            ],
        },
    'rrtmg_lw' : {
        'rrtmg_lw_run' : [
            'tendency_of_air_temperature_due_to_longwave_heating_assuming_clear_sky_on_radiation_time_step',
            'cloud_liquid_water_path',
            'mean_effective_radius_for_liquid_cloud',
            'cloud_ice_water_path',
            'mean_effective_radius_for_ice_cloud',
            'cloud_rain_water_path',
            'mean_effective_radius_for_rain_drop',
            'cloud_snow_water_path',
            'mean_effective_radius_for_snow_flake',
            ],
        },
    #'subroutine_name_1' : 'all',
    #'subroutine_name_2' : 'none',
    #'subroutine_name_2' : [ 'var1', 'var3'],
    }

# Names of Fortran include files in the host model cap (do not change);
# both files will be written to the directory of each target file
MODULE_INCLUDE_FILE = 'ccpp_modules.inc'
FIELDS_INCLUDE_FILE = 'ccpp_fields.inc'

# HTML document containing the model-defined CCPP variables
HTML_VARTABLE_FILE = 'ccpp-physics/CCPP_VARIABLES_SCM.html'

# LaTeX document containing the provided vs requested CCPP variables
LATEX_VARTABLE_FILE = 'ccpp-framework/doc/DevelopersGuide/CCPP_VARIABLES_SCM.tex'


###############################################################################
# Template code to generate include files                                     #
###############################################################################

# Name of the CCPP data structure in the host model cap;
# in the case of SCM, this is a vector with loop index i
CCPP_DATA_STRUCTURE = 'cdata(i)'

# Modules to load for auto-generated ccpp_field_add code
# in the host model cap (e.g. error handling)
MODULE_USE_TEMPLATE_HOST_CAP = \
'''
use ccpp_errors, only: ccpp_error
'''

# Modules to load for auto-generated ccpp_field_get code
# in the physics scheme cap (e.g. derived data types)
MODULE_USE_TEMPLATE_SCHEME_CAP = \
'''
       use machine, only: kind_phys
       use module_radlw_parameters, only: sfcflw_type, topflw_type
       use module_radsw_parameters, only: cmpfsw_type, sfcfsw_type, topfsw_type
       use GFS_typedefs, only: GFS_statein_type,  GFS_stateout_type,    &
                               GFS_sfcprop_type,                        &
                               GFS_coupling_type, GFS_control_type,     &
                               GFS_grid_type,     GFS_tbd_type,         &
                               GFS_cldprop_type,  GFS_radtend_type,     &
                               GFS_diag_type,     GFS_interstitial_type,&
                               GFS_init_type
'''<|MERGE_RESOLUTION|>--- conflicted
+++ resolved
@@ -100,14 +100,11 @@
     'ccpp-physics/physics/h2ophys.f'                    : ['physics'],
     'ccpp-physics/physics/samfdeepcnv.f'                : ['physics'],
     'ccpp-physics/physics/samfshalcnv.f'                : ['physics'],
-<<<<<<< HEAD
     'ccpp-physics/physics/m_micro.F90'                  : ['physics'],
     'ccpp-physics/physics/m_micro_interstitial.F90'     : ['physics'],
-=======
     'ccpp-physics/physics/cu_gf_driver_pre.F90'         : ['physics'],
     'ccpp-physics/physics/cu_gf_driver.F90'             : ['physics'],
     'ccpp-physics/physics/cu_gf_driver_post.F90'        : ['physics'],
->>>>>>> c5a78d6f
     'ccpp-physics/physics/moninedmf.f'                  : ['physics'],
     'ccpp-physics/physics/moninshoc.f'                  : ['physics'],
     'ccpp-physics/physics/ozphys.f'                     : ['physics'],
