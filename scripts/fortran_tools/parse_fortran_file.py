--- conflicted
+++ resolved
@@ -563,12 +563,7 @@
                                         module=spec_name,
                                         var_dict=var_dict)
                 mheaders.append(mheader)
-<<<<<<< HEAD
-                if (run_env.logger and
-                    run_env.logger.isEnabledFor(logging.DEBUG)):
-=======
                 if run_env.verbose:
->>>>>>> 6459ff6b
                     ctx = context_string(pobj, nodir=True)
                     msg = 'Adding header {}{}'
                     run_env.logger.debug(msg.format(mheader.table_name, ctx))
@@ -585,16 +580,6 @@
                         ctx = context_string(pobj, nodir=True)
                         msg = "No DDT found at '{}'{}"
                         raise CCPPError(msg.format(statement, ctx))
-<<<<<<< HEAD
-                    # End if
-                    mheaders.append(ddt)
-                    if (run_env.logger and
-                        run_env.logger.isEnabledFor(logging.DEBUG)):
-                        ctx = context_string(pobj, nodir=True)
-                        msg = 'Adding DDT {}{}'
-                        run_env.logger.debug(msg.format(ddt.table_name, ctx))
-                    # End if
-=======
                     # end if
                     mheaders.append(ddt)
                     if run_env.verbose:
@@ -602,7 +587,6 @@
                         msg = 'Adding DDT {}{}'
                         run_env.logger.debug(msg.format(ddt.table_name, ctx))
                     # end if
->>>>>>> 6459ff6b
                     active_table = None
                 else:
                     # We found a type definition but it is not one with
