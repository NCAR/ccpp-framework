--- conflicted
+++ resolved
@@ -1135,10 +1135,6 @@
                 cspace = comma + ' '*(extra_space + 19 - len(vtype))
             # end if
         # end if
-<<<<<<< HEAD
-
-=======
->>>>>>> c546ccac
         outfile.write(dstr.format(type=vtype, kind=kind, intent=intent_str,
                                   name=name, dims=dimstr, cspace=cspace,
                                   sname=stdname), indent)
