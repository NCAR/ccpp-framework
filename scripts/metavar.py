--- conflicted
+++ resolved
@@ -1677,11 +1677,8 @@
                                        context=newvar.context)
             # end if
         # end if
-<<<<<<< HEAD
+
         # Check if local_name exists in Group. If applicable, create new 
-=======
-        # Check if local_name exists in Group. If applicable, Create new 
->>>>>>> 6c494b26
         # variable with unique name. There are two instances when new names are
         # created:
         # - Same <local_name> used in different DDTs.
