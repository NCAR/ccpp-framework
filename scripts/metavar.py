#!/usr/bin/env python3

"""
Classes and supporting code to hold all information on CCPP metadata variables
Var: Class which holds all information on a single CCPP metadata variable
VarSpec: Class to hold a standard_name description which can include dimensions
VarAction: Base class for describing actions on variables
VarLoopSubst: Class for describing a loop substitution
VarDictionary: Class to hold all CCPP variables of a CCPP unit (e.g., suite,
               scheme, host)
"""

# Python library imports
import re
from collections import OrderedDict
# CCPP framework imports
from framework_env import CCPPFrameworkEnv
from parse_tools import check_local_name, check_fortran_type, context_string
from parse_tools import FORTRAN_SCALAR_REF_RE
from parse_tools import check_units, check_dimensions, check_cf_standard_name
from parse_tools import check_diagnostic_id, check_diagnostic_fixed
from parse_tools import check_default_value, check_valid_values
from parse_tools import check_molar_mass
from parse_tools import ParseContext, ParseSource, type_name
from parse_tools import ParseInternalError, ParseSyntaxError, CCPPError
from var_props import CCPP_LOOP_DIM_SUBSTS, VariableProperty, VarCompatObj
from var_props import find_horizontal_dimension, find_vertical_dimension
from var_props import standard_name_to_long_name, default_kind_val

##############################################################################

# Dictionary of standard CCPP variables
CCPP_STANDARD_VARS = {
    # Variable representing the constant integer, 1
    'ccpp_constant_one' :
    {'local_name' : '1', 'protected' : 'True',
     'standard_name' : 'ccpp_constant_one',
     'long_name' : "CCPP constant one",
     'units' : '1', 'dimensions' : '()', 'type' : 'integer'},
    'ccpp_error_code' :
    {'local_name' : 'errflg', 'standard_name' : 'ccpp_error_code',
     'long_name' : "CCPP error flag",
     'units' : '1', 'dimensions' : '()', 'type' : 'integer'},
    'ccpp_error_message' :
    {'local_name' : 'errmsg', 'standard_name' : 'ccpp_error_message',
     'long_name' : "CCPP error message",
     'units' : 'none', 'dimensions' : '()', 'type' : 'character',
     'kind' : 'len=512'},
    'horizontal_dimension' :
    {'local_name' : 'total_columns',
     'standard_name' : 'horizontal_dimension', 'units' : 'count',
     'long_name' : "total number of columns",
     'dimensions' : '()', 'type' : 'integer'},
    'horizontal_loop_extent' :
    {'local_name' : 'horz_loop_ext',
     'standard_name' : 'horizontal_loop_extent', 'units' : 'count',
     'dimensions' : '()', 'type' : 'integer'},
    'horizontal_loop_begin' :
    {'local_name' : 'horz_col_beg',
     'standard_name' : 'horizontal_loop_begin', 'units' : 'count',
     'dimensions' : '()', 'type' : 'integer'},
    'horizontal_loop_end' :
    {'local_name' : 'horz_col_end',
     'standard_name' : 'horizontal_loop_end', 'units' : 'count',
     'dimensions' : '()', 'type' : 'integer'},
    'vertical_layer_dimension' :
    {'local_name' : 'num_model_layers',
     'standard_name' : 'vertical_layer_dimension', 'units' : 'count',
     'dimensions' : '()', 'type' : 'integer'},
    'vertical_interface_dimension' :
    {'local_name' : 'num_model_interfaces',
     'standard_name' : 'vertical_interface_dimension', 'units' : 'count',
     'dimensions' : '()', 'type' : 'integer'},
    'vertical_interface_index' :
    {'local_name' : 'layer_index',
     'standard_name' : 'vertical_interface_index', 'units' : 'count',
     'dimensions' : '()', 'type' : 'integer'}
}

# Pythonic version of a forward reference (CCPP_CONSTANT_VARS defined below)
CCPP_CONSTANT_VARS = {}
# Pythonic version of a forward reference (CCPP_VAR_LOOP_SUBST defined below)
CCPP_VAR_LOOP_SUBSTS = {}
# Loop variables only allowed during run phases
CCPP_LOOP_VAR_STDNAMES = ['horizontal_loop_extent',
                          'horizontal_loop_begin', 'horizontal_loop_end',
                          'vertical_layer_index', 'vertical_interface_index']

###############################################################################
# Used for creating template variables
_MVAR_DUMMY_RUN_ENV = CCPPFrameworkEnv(None, ndict={'host_files':'',
                                                    'scheme_files':'',
                                                    'suites':''})

##############################################################################

class Var:
    """ A class to hold a metadata or code variable.
    Var objects should be treated as immutable.
    >>> Var.get_prop('standard_name') #doctest: +ELLIPSIS
    <var_props.VariableProperty object at 0x...>
    >>> Var.get_prop('standard')

    >>> Var.get_prop('type').is_match('type')
    True
    >>> Var.get_prop('type').is_match('long_name')
    False
    >>> Var.get_prop('type').valid_value('character')
    'character'
    >>> Var.get_prop('type').valid_value('char')

    >>> Var.get_prop('long_name').valid_value('hi mom')
    'hi mom'
    >>> Var.get_prop('dimensions').valid_value('hi mom')

    >>> Var.get_prop('dimensions').valid_value(['Bob', 'Ray'])
    ['Bob', 'Ray']
    >>> Var.get_prop('active') #doctest: +ELLIPSIS
    <var_props.VariableProperty object at 0x...>
    >>> Var.get_prop('active').get_default_val({})
    '.true.'
    >>> Var.get_prop('active').valid_value('flag_for_aerosol_physics')
    'flag_for_aerosol_physics'
    >>> Var({'local_name' : 'foo', 'standard_name' : 'hi_mom', 'units' : 'm s-1', 'dimensions' : '()', 'type' : 'real', 'intent' : 'in'}, ParseSource('vname', 'DDT', ParseContext()), _MVAR_DUMMY_RUN_ENV).get_prop_value('active')
    '.true.'
    >>> Var({'local_name' : 'foo', 'standard_name' : 'hi_mom', 'units' : 'm s-1', 'dimensions' : '()', 'type' : 'real', 'intent' : 'in', 'active' : 'child_is_home==.true.'}, ParseSource('vname', 'DDT', ParseContext()), _MVAR_DUMMY_RUN_ENV).get_prop_value('active')
    'child_is_home==.true.'
    >>> Var({'local_name' : 'foo', 'standard_name' : 'hi_mom', 'units' : 'm s-1', 'dimensions' : '()', 'type' : 'real', 'intent' : 'in'}, ParseSource('vname', 'SCHEME', ParseContext()), _MVAR_DUMMY_RUN_ENV).get_prop_value('long_name')
    'Hi mom'
    >>> Var({'local_name' : 'foo', 'standard_name' : 'hi_mom', 'units' : 'm s-1', 'dimensions' : '()', 'type' : 'real', 'intent' : 'in'}, ParseSource('vname', 'SCHEME', ParseContext()), _MVAR_DUMMY_RUN_ENV).get_prop_value('intent')
    'in'
    >>> Var({'local_name' : 'foo', 'standard_name' : 'hi_mom', 'units' : 'm s-1', 'dimensions' : '()', 'type' : 'real', 'intent' : 'in'}, ParseSource('vname', 'SCHEME', ParseContext()), _MVAR_DUMMY_RUN_ENV).get_prop_value('units')
    'm s-1'
    >>> Var({'local_name' : 'foo', 'standard_name' : 'hi_mom', 'dimensions' : '()', 'type' : 'real', 'intent' : 'in'}, ParseSource('vname', 'SCHEME', ParseContext()), _MVAR_DUMMY_RUN_ENV).get_prop_value('units') #doctest: +IGNORE_EXCEPTION_DETAIL
    Traceback (most recent call last):
    ParseSyntaxError: Required property, 'units', missing, in <standard input>
    >>> Var({'local_name' : 'foo', 'standard_name' : 'hi_mom', 'units' : ' ', 'dimensions' : '()', 'type' : 'real', 'intent' : 'in'}, ParseSource('vname', 'SCHEME', ParseContext()), _MVAR_DUMMY_RUN_ENV).get_prop_value('units') #doctest: +IGNORE_EXCEPTION_DETAIL
    Traceback (most recent call last):
    ParseSyntaxError: foo: ' ' is not a valid unit, in <standard input>
    >>> Var({'local_name' : 'foo', 'standard_name' : 'hi_mom', 'units' : 'm s-1', 'dimensions' : '()', 'ttype' : 'real', 'intent' : 'in'}, ParseSource('vname', 'SCHEME', ParseContext()), _MVAR_DUMMY_RUN_ENV) #doctest: +IGNORE_EXCEPTION_DETAIL
    Traceback (most recent call last):
    ParseSyntaxError: Invalid metadata variable property, 'ttype', in <standard input>
    >>> Var({'local_name' : 'foo', 'standard_name' : 'hi_mom', 'dimensions' : '()', 'type' : 'real', 'intent' : 'in'}, ParseSource('vname', 'SCHEME', ParseContext()), _MVAR_DUMMY_RUN_ENV) #doctest: +IGNORE_EXCEPTION_DETAIL
    Traceback (most recent call last):
    ParseSyntaxError: Required property, 'units', missing, in <standard input>
    >>> Var({'local_name' : 'foo', 'standard_name' : 'hi_mom', 'units' : 'm s-1', 'dimensions' : '()', 'type' : 'real', 'intent' : 'inout', 'protected' : '.true.'}, ParseSource('vname', 'SCHEME', ParseContext()), _MVAR_DUMMY_RUN_ENV) #doctest: +IGNORE_EXCEPTION_DETAIL
    Traceback (most recent call last):
    ParseSyntaxError: foo is marked protected but is intent inout, at <standard input>:1
    >>> Var({'local_name' : 'foo', 'standard_name' : 'hi_mom', 'units' : 'm s-1', 'dimensions' : '()', 'type' : 'real', 'intent' : 'ino'}, ParseSource('vname', 'SCHEME', ParseContext()), _MVAR_DUMMY_RUN_ENV) #doctest: +IGNORE_EXCEPTION_DETAIL
    Traceback (most recent call last):
    ParseSyntaxError: Invalid intent variable property, 'ino', at <standard input>:1
    >>> Var({'local_name' : 'foo', 'standard_name' : 'hi_mom', 'units' : 'm s-1', 'dimensions' : '()', 'type' : 'real', 'intent' : 'in', 'optional' : 'false'}, ParseSource('vname', 'SCHEME', ParseContext()), _MVAR_DUMMY_RUN_ENV) #doctest: +IGNORE_EXCEPTION_DETAIL
    Traceback (most recent call last):
    ParseSyntaxError: Invalid variable property name, 'optional', at <standard input>:1
    # Check that two variables that differ in their units - m vs km - are compatible
    >>> Var({'local_name' : 'foo', 'standard_name' : 'hi_mom', 'units' : 'm',     \
             'dimensions' : '()', 'type' : 'real', 'intent' : 'in'},              \
            ParseSource('vname', 'SCHEME', ParseContext()),                       \
            _MVAR_DUMMY_RUN_ENV).compatible(Var({'local_name' : 'bar',            \
             'standard_name' : 'hi_mom', 'units' : 'km',                          \
             'dimensions' : '()', 'type' : 'real', 'intent' : 'in'},              \
            ParseSource('vname', 'SCHEME', ParseContext()), _MVAR_DUMMY_RUN_ENV), \
            _MVAR_DUMMY_RUN_ENV) #doctest: +ELLIPSIS
    <var_props.VarCompatObj object at ...>
    """

    ## Prop lists below define all the allowed CCPP Metadata attributes

    # __spec_props are for variables defined in a specification
    __spec_props = [VariableProperty('local_name', str,
                                     check_fn_in=check_local_name),
                    VariableProperty('standard_name', str,
                                     check_fn_in=check_cf_standard_name),
                    VariableProperty('long_name', str, optional_in=True,
                                     default_fn_in=standard_name_to_long_name),
                    VariableProperty('units', str,
                                     check_fn_in=check_units),
                    VariableProperty('dimensions', list,
                                     check_fn_in=check_dimensions),
                    VariableProperty('type', str,
                                     check_fn_in=check_fortran_type),
                    VariableProperty('kind', str,
                                     optional_in=True,
                                     default_fn_in=default_kind_val),
                    VariableProperty('state_variable', bool,
                                     optional_in=True, default_in=False),
                    VariableProperty('protected', bool,
                                     optional_in=True, default_in=False),
                    VariableProperty('allocatable', bool,
                                     optional_in=True, default_in=False),
                    VariableProperty('diagnostic_name', str,
                                     optional_in=True, default_in='',
                                     check_fn_in=check_diagnostic_id),
                    VariableProperty('diagnostic_name_fixed', str,
                                     optional_in=True, default_in='',
                                     check_fn_in=check_diagnostic_fixed),
                    VariableProperty('default_value', str,
                                     optional_in=True, default_in='',
                                     check_fn_in=check_default_value),
                    VariableProperty('persistence', str, optional_in=True,
                                     valid_values_in=['timestep', 'run'],
                                     default_in='timestep'),
                    VariableProperty('active', str, optional_in=True,
                                     default_in='.true.'),
                    VariableProperty('polymorphic', bool, optional_in=True,
                                     default_in=False),
<<<<<<< HEAD
                    VariableProperty('top_at_one', bool, optional_in=True,
=======
                    VariableProperty('target', bool, optional_in=True,
>>>>>>> e86d0a76
                                     default_in=False)]

# XXgoldyXX: v debug only
    __to_add = VariableProperty('valid_values', str,
                                optional_in=True, default_in='',
                                check_fn_in=check_valid_values)
# XXgoldyXX: ^ debug only

    # __var_props contains properties which are not in __spec_props
    __var_props = [VariableProperty('intent', str,
                                    valid_values_in=['in', 'out', 'inout'])]

    # __constituent_props contains properties associated only with constituents
    # Note that all constituent properties must be optional and contain either
    #   a default value or default function.
    __constituent_props = [VariableProperty('advected', bool,
                                            optional_in=True, default_in=False),
                           VariableProperty('molar_mass', float,
                                            optional_in=True, default_in=0.0,
                                            check_fn_in=check_molar_mass)]

    __constituent_prop_dict = {x.name : x for x in __constituent_props}

    # __no_metadata_props__ contains properties to omit from metadata
    __no_metadata_props__ = ['local_name']

    __spec_propdict = {p.name : p for p in __spec_props}
    __var_propdict = {p.name : p for p in __spec_props + __var_props}
    __required_spec_props = list()
    __required_var_props = list()
    for p in __spec_props:
        __var_propdict[p.name] = p
        if not p.optional:
            __required_spec_props.append(p.name)
            __required_var_props.append(p.name)
        # end if
    # end for
    for p in __var_props:
# XXgoldyXX: v why?
#        __spec_propdict[p.name] = p
# XXgoldyXX: ^ why?
#        __var_propdict[p.name] = p
        if not p.optional:
            __required_var_props.append(p.name)
        # end if
    # end for
    __var_propdict.update({p.name : p for p in __constituent_props})
    # All constituent props are optional so no check

    def __init__(self, prop_dict, source, run_env, context=None,
                 clone_source=None):
        """Initialize a new Var object.
        If <prop_dict> is really a Var object, use that object's prop_dict.
        If this Var object is a clone, record the original Var object
            for reference
        <source> is a ParseSource object describing the source of this Var.
        <run_env> is the CCPPFrameworkEnv object for this framework run.
        <context> is a ParseContext object
        <clone_source> is a Var object. If provided, it is used as the original
            source of a cloned variable.
        """
        self.__parent_var = None # for array references
        self.__children = list() # This Var's array references
        self.__clone_source = clone_source
        self.__run_env = run_env
        if isinstance(prop_dict, Var):
            prop_dict = prop_dict.copy_prop_dict()
        # end if
        if source.ptype == 'scheme':
            self.__required_props = Var.__required_var_props
# XXgoldyXX: v don't fill in default properties?
#            mstr_propdict = Var.__var_propdict
# XXgoldyXX: ^ don't fill in default properties?
        else:
            self.__required_props = Var.__required_spec_props
# XXgoldyXX: v don't fill in default properties?
            mstr_propdict = Var.__spec_propdict
# XXgoldyXX: ^ don't fill in default properties?
        # end if
        self.__source = source
        # Grab a frozen copy of the context
        if context is None:
            self._context = ParseContext(context=source.context)
        else:
            self._context = context
        # end if
        # First, check the input
        if 'ddt_type' in prop_dict:
            # Special case to bypass normal type rules
            if 'type' not in prop_dict:
                prop_dict['type'] = prop_dict['ddt_type']
            # end if
            if 'units' not in prop_dict:
                prop_dict['units'] = ""
            # end if
            prop_dict['kind'] = prop_dict['ddt_type']
            del prop_dict['ddt_type']
            self.__intrinsic = False
        else:
            self.__intrinsic = True
        # end if
        for key in prop_dict:
            if Var.get_prop(key) is None:
                raise ParseSyntaxError("Invalid metadata variable property, '{}'".format(key), context=self.context)
            # end if
        # end for
        # Make sure required properties are present
        for propname in self.__required_props:
            if propname not in prop_dict:
                emsg = "Required property, '{}', missing"
                raise ParseSyntaxError(emsg.format(propname),
                                       context=self.context)
            # end if
        # end for
        # Check for any mismatch
        if ('protected' in prop_dict) and ('intent' in prop_dict):
            if (prop_dict['intent'].lower() != 'in') and prop_dict['protected']:
                emsg = "{} is marked protected but is intent {}"
                raise ParseSyntaxError(emsg.format(prop_dict['local_name'],
                                                   prop_dict['intent']),
                                       context=self.context)
            # end if
        # end if
        # Look for any constituent properties
        self.__is_constituent = False
        for name, prop in Var.__constituent_prop_dict.items():
            if (name in prop_dict) and                                         \
               (prop_dict[name] != prop.get_default_val(prop_dict,
                                                        context=self.context)):
                self.__is_constituent = True
                break
            # end if
        # end for
        # Steal dict from caller
        self._prop_dict = prop_dict
# XXgoldyXX: v don't fill in default properties?
#        # Fill in default values for missing properties
#        for propname in mstr_propdict:
#            if (propname not in prop_dict) and mstr_propdict[propname].optional:
#                mval = mstr_propdict[propname]
#                def_val = mval.get_default_val(self._prop_dict,
#                                               context=self.context)
#                self._prop_dict[propname] = def_val
#            # end if
#        # end for
# XXgoldyXX: ^ don't fill in default properties?
        # Make sure all the variable values are valid
        try:
            for prop_name, prop_val in self.var_properties():
                prop = Var.get_prop(prop_name)
                _ = prop.valid_value(prop_val,
                                     prop_dict=self._prop_dict, error=True)
            # end for
        except CCPPError as cperr:
            lname = self._prop_dict['local_name']
            emsg = "{}: {}"
            raise ParseSyntaxError(emsg.format(lname, cperr),
                                   context=self.context) from cperr
        # end try

    def compatible(self, other, run_env):
        """Return a VarCompatObj object which describes the equivalence,
        compatibility, or incompatibility between <self> and <other>.
        """
        # We accept character(len=*) as compatible with
        # character(len=INTEGER_VALUE)
        stype = self.get_prop_value('type')
        skind = self.get_prop_value('kind')
        sunits = self.get_prop_value('units')
        sstd_name = self.get_prop_value('standard_name')
        sloc_name = self.get_prop_value('local_name')
        stopp = self.get_prop_value('top_at_one')
        sdims = self.get_dimensions()
        otype = other.get_prop_value('type')
        okind = other.get_prop_value('kind')
        ounits = other.get_prop_value('units')
        ostd_name = other.get_prop_value('standard_name')
        oloc_name = other.get_prop_value('local_name')
        otopp = other.get_prop_value('top_at_one')
        odims = other.get_dimensions()
        compat = VarCompatObj(sstd_name, stype, skind, sunits, sdims, sloc_name, stopp,
                              ostd_name, otype, okind, ounits, odims, oloc_name, otopp,
                              run_env,
                              v1_context=self.context, v2_context=other.context)
        if (not compat) and (run_env.logger is not None):
            incompat_str = compat.incompat_reason
            if incompat_str is not None:
                run_env.logger.info('{}'.format(incompat_str))
            # end if (no else)
        # end if
        return compat

    def adjust_intent(self, src_var):
        """Add an intent to this Var or adjust its existing intent.
        Note: An existing intent can only be adjusted to 'inout'
        """
        if 'intent' in self._prop_dict:
            my_intent = self.get_prop_value('intent')
        else:
            my_intent = None
        # end if
        sv_intent = src_var.get_prop_value('intent')
        if not sv_intent:
            sv_intent = 'in'
        # end if
        if sv_intent in ['inout', 'out'] and self.get_prop_value('protected'):
            lname = self.get_prop_value('local_name')
            lctx = context_string(self.context)
            emsg = "Attempt to set intent of {}{} to {}, only 'in' allowed "
            emsg += "for 'protected' variable."
            if src_var:
                slname = src_var.get_prop_value('local_name')
                sctx = context_string(src_var.context)
                emsg += "\nintent source: {}{}".format(slname, sctx)
            # end if
            raise CCPPError(emsg.format(lname, lctx, sv_intent))
        # end if (else, no error)
        if my_intent:
            if my_intent != sv_intent:
                self._prop_dict['intent'] = 'inout'
            # end if  (no else, intent is okay)
        else:
            self._prop_dict['intent'] = sv_intent
        # end if

    @staticmethod
    def get_prop(name, spec_type=None):
        """Return VariableProperty object for <name> or None"""
        prop = None
        if (spec_type is None) and (name in Var.__var_propdict):
            prop = Var.__var_propdict[name]
        elif (spec_type is not None) and (name in Var.__spec_propdict):
            prop = Var.__spec_propdict[name]
        # end if (else prop = None)
        return prop

    def var_properties(self):
        """Return an iterator for this Var's property dictionary"""
        return self._prop_dict.items()

    def copy_prop_dict(self, subst_dict=None):
        """Create a copy of our prop_dict, possibly substituting properties
        from <subst_dict>."""
        cprop_dict = {}
        # Start with a straight copy of this variable's prop_dict
        for prop, val in self.var_properties():
            cprop_dict[prop] = val
        # end for
        # Now add or substitute properties from <subst_dict>
        if subst_dict:
            for prop in subst_dict.keys():
                cprop_dict[prop] = subst_dict[prop]
            # end for
        # end if
        # Special key for creating a copy of a DDT (see Var.__init__)
        if self.is_ddt():
            cprop_dict['ddt_type'] = cprop_dict['type']
        # end if
        return cprop_dict

    def clone(self, subst_dict=None, remove_intent=False,
              source_name=None, source_type=None, context=None):
        """Create a clone of this Var object with properties from <subst_dict>
        overriding this variable's properties. <subst_dict> may also be
        a string in which case only the local_name property is changed
        (to the value of the <subst_dict> string).
        If <remove_intent> is True, remove the 'intent' property, if present.
           This can be used to promote a variable to module level.
        The optional <source_name>, <source_type>, and <context> inputs
        allow the clone to appear to be coming from a designated source,
        by default, the source and type are the same as this Var (self).
        """
        if isinstance(subst_dict, str):
            subst_dict = {'local_name':subst_dict}
        elif subst_dict is None:
            subst_dict = {}
        # end if
        cprop_dict = self.copy_prop_dict(subst_dict=subst_dict)
        if remove_intent and ('intent' in cprop_dict):
            del cprop_dict['intent']
        # end if
        if source_name is None:
            source_name = self.source.name
        # end if
        if source_type is None:
            source_type = self.source.ptype
        # end if
        if context is None:
            context = self._context
        # end if
        psource = ParseSource(source_name, source_type, context)

        return Var(cprop_dict, psource, self.run_env, clone_source=self)

    def get_prop_value(self, name):
        """Return the value of key, <name> if <name> is in this variable's
        property dictionary.
        If <name> is not in the prop dict but does have a <default_fn_in>
           property, return the value specified by calling that function.
        Otherwise, return None
        """
        if name in self._prop_dict:
            pvalue = self._prop_dict[name]
        elif name in Var.__var_propdict:
            vprop = Var.__var_propdict[name]
            if vprop.optional:
                pvalue = vprop.get_default_val(self._prop_dict,
                                               context=self.context)
            else:
                pvalue = None
            # end if
        else:
            pvalue = None
        # end if
        return pvalue

    def handle_array_ref(self):
        """If this Var's local_name is an array ref, add in the array
        reference indices to the Var's dimensions.
        Return the (stripped) local_name and the full dimensions.
        >>> Var({'local_name' : 'foo', 'standard_name' : 'hi_mom', 'units' : 'm s-1', 'dimensions' : '()', 'type' : 'real',}, ParseSource('vname', 'HOST', ParseContext()), _MVAR_DUMMY_RUN_ENV).handle_array_ref()
        ('foo', [])
        >>> Var({'local_name' : 'foo', 'standard_name' : 'hi_mom', 'units' : 'm s-1', 'dimensions' : '(ccpp_constant_one:dim1)', 'type' : 'real',}, ParseSource('vname', 'HOST', ParseContext()), _MVAR_DUMMY_RUN_ENV).handle_array_ref()
        ('foo', ['ccpp_constant_one:dim1'])
        >>> Var({'local_name' : 'foo(:,:,bar)', 'standard_name' : 'hi_mom', 'units' : 'm s-1', 'dimensions' : '(ccpp_constant_one:dim1,ccpp_constant_one:dim2)', 'type' : 'real',}, ParseSource('vname', 'HOST', ParseContext()), _MVAR_DUMMY_RUN_ENV).handle_array_ref()
        ('foo', ['ccpp_constant_one:dim1', 'ccpp_constant_one:dim2', 'bar'])
        >>> Var({'local_name' : 'foo(bar,:)', 'standard_name' : 'hi_mom', 'units' : 'm s-1', 'dimensions' : '(ccpp_constant_one:dim1)', 'type' : 'real',}, ParseSource('vname', 'HOST', ParseContext()), _MVAR_DUMMY_RUN_ENV).handle_array_ref()
        ('foo', ['bar', 'ccpp_constant_one:dim1'])
        >>> Var({'local_name' : 'foo(bar)', 'standard_name' : 'hi_mom', 'units' : 'm s-1', 'dimensions' : '(ccpp_constant_one:dim1)', 'type' : 'real',}, ParseSource('vname', 'HOST', ParseContext()), _MVAR_DUMMY_RUN_ENV).handle_array_ref() #doctest: +IGNORE_EXCEPTION_DETAIL
        Traceback (most recent call last):
        CCPPError: Call dims mismatch for foo(bar), not enough colons
        >>> Var({'local_name' : 'foo(:,bar,:)', 'standard_name' : 'hi_mom', 'units' : 'm s-1', 'dimensions' : '(ccpp_constant_one:dim1)', 'type' : 'real',}, ParseSource('vname', 'HOST', ParseContext()), _MVAR_DUMMY_RUN_ENV).handle_array_ref() #doctest: +IGNORE_EXCEPTION_DETAIL
        Traceback (most recent call last):
        CCPPError: Call dims mismatch for foo(:,bar,:), not enough dims
        >>> Var({'local_name' : 'foo(:,:,bar)', 'standard_name' : 'hi_mom', 'units' : 'm s-1', 'dimensions' : '(ccpp_constant_one:dim1)', 'type' : 'real',}, ParseSource('vname', 'HOST', ParseContext()), _MVAR_DUMMY_RUN_ENV).handle_array_ref() #doctest: +IGNORE_EXCEPTION_DETAIL
        Traceback (most recent call last):
        CCPPError: Call dims mismatch for foo(:,:,bar), not enough dims
        >>> Var({'local_name' : 'foo(:,bar)', 'standard_name' : 'hi_mom', 'units' : 'm s-1', 'dimensions' : '(ccpp_constant_one:dim1,ccpp_constant_one:dim2)', 'type' : 'real',}, ParseSource('vname', 'HOST', ParseContext()), _MVAR_DUMMY_RUN_ENV).handle_array_ref() #doctest: +IGNORE_EXCEPTION_DETAIL
        Traceback (most recent call last):
        CCPPError: Call dims mismatch for foo(:,bar), too many dims
        """
        dimlist = self.get_dimensions()
        aref = self.array_ref()
        if aref is not None:
            lname = aref.group(1)
            # Substitute dimensions for colons in array reference
            sdimlist = dimlist
            num_dims = len(sdimlist)
            dimlist = [x.strip() for x in aref.group(2).split(',')]
            num_colons = sum(dim == ':' for dim in dimlist)
            cind = 0
            if num_dims > num_colons:
                emsg = 'Call dims mismatch for {}, not enough colons'
                lname = self.get_prop_value('local_name')
                raise CCPPError(emsg.format(lname))
            # end if
            for dind, dim in enumerate(dimlist):
                if dim == ':':
                    if cind >= num_dims:
                        emsg = 'Call dims mismatch for {}, not enough dims'
                        lname = self.get_prop_value('local_name')
                        raise CCPPError(emsg.format(lname))
                    # end if
                    dimlist[dind] = sdimlist[cind]
                    cind += 1
                # end if
            # end for
            if cind < num_colons:
                emsg = 'Call dims mismatch for {}, too many dims'
                lname = self.get_prop_value('local_name')
                raise CCPPError(emsg.format(lname))
            # end if
        else:
            lname = self.get_prop_value('local_name')
        # end if
        return lname, dimlist

    def call_dimstring(self, var_dicts=None,
                       explicit_dims=False, loop_subst=False):
        """Return the dimensions string for a variable call.
        If <var_dict> is present, find and substitute a local_name for
        each standard_name in this variable's dimensions.
        If <var_dict> is not present, return a colon for each dimension.
        If <explicit_dims> is True, include the variable's dimensions.
        If <loop_subst> is True, apply a loop substitution, if found for any
           missing dimension.
        """
        emsg = ''
        _, dims = self.handle_array_ref()
        if var_dicts is not None:
            dimlist = []
            sepstr = ''
            for dim in dims:
                # Decide whether to list all dimensions or to replace
                # a range with a colon.
                dstdnames = dim.split(':')
                add_dims = explicit_dims or (len(dstdnames) == 1)
                dvar = None
                if add_dims and loop_subst:
                    for vdict in var_dicts:
                        dvar = vdict.find_loop_dim_match(dim)
                        if dvar is not None:
                            break
                        # end if
                    # end for
                    if dvar:
                        dimlist.append(dvar)
                    # end if
                if (not dvar) and add_dims:
                    dnames = []
                    for stdname in dstdnames:
                        for vdict in var_dicts:
                            dvar = vdict.find_variable(standard_name=stdname,
                                                       any_scope=False)
                            if dvar is not None:
                                break
                            # end if
                        # end for
                        if dvar:
                            # vdict is the dictionary where <dvar> was found
                            dnames.append(dvar.call_string(vdict))
                        # end if
                        if not dvar:
                            emsg += sepstr + "No variable found in "
                            vnames = [x.name for x in var_dicts]
                            if len(vnames) > 2:
                                vstr = ', '.join(vnames[:-1])
                                vstr += ', or {}'.format(vnames[-1])
                            elif len(vnames) > 1:
                                vstr = ' or '.join(vnames)
                            else:
                                vstr = vnames[0]
                            # end if
                            emsg += "{} for dimension '".format(vstr)
                            emsg += stdname + "' in {vlnam}"
                            sepstr = '\n'
                        # end if
                    # end for
                    dimlist.append(':'.join(dnames))
                elif not add_dims:
                    dimlist.append(':')
                # end if (no else needed, we must have found loop substitution)
            # end for
        else:
            dimlist = [':']*len(dims)
        # end if
        if dimlist:
            dimstr = '(' + ','.join(dimlist) + ')'
        else:
            dimstr = '' # It ends up being a scalar reference
        # end if
        if emsg:
            ctx = context_string(self.context)
            emsg += "{ctx}"
            lname = self.get_prop_value('local_name')
            raise CCPPError(emsg.format(vlnam=lname, ctx=ctx))
        # end if
        return dimstr

    def call_string(self, var_dict, loop_vars=None):
        """Construct the actual argument string for this Var by translating
        standard names to local names.
        String includes array bounds unless loop_vars is None.
        if <loop_vars> is not None, look there first for array bounds,
        even if usage requires a loop substitution.
        """
        if loop_vars is None:
            call_str = self.get_prop_value('local_name')
            # Look for dims in case this is an array selection variable
            dind = call_str.find('(')
            if dind > 0:
                dimstr = call_str[dind+1:].rstrip()[:-1]
                dims = [x.strip() for x in dimstr.split(',')]
                call_str = call_str[:dind].strip()
            else:
                dims = None
            # end if
        else:
            call_str, dims = self.handle_array_ref()
        # end if
        if dims:
            call_str = call_str + '('
            dsep = ''
            for dim in dims:
                if loop_vars:
                    lname = loop_vars.find_loop_dim_match(dim)
                else:
                    lname = None
                # end if
                if lname is None:
                    isep = ''
                    lname = ""
                    for item in dim.split(':'):
                        if item:
                            dvar = var_dict.find_variable(standard_name=item,
                                                          any_scope=False)
                            if dvar is None:
                                try:
                                    dval = int(item)
                                    iname = item
                                except ValueError:
                                    iname = None
                                # end try
                            else:
                                iname = dvar.call_string(var_dict,
                                                         loop_vars=loop_vars)
                            # end if
                        else:
                            iname = ''
                        # end if
                        if iname is not None:
                            lname = lname + isep + iname
                            isep = ':'
                        else:
                            errmsg = 'No local variable {} in {}{}'
                            ctx = context_string(self.context)
                            dname = var_dict.name
                            raise CCPPError(errmsg.format(item, dname, ctx))
                        # end if
                    # end for
                # end if
                if lname is not None:
                    call_str = call_str + dsep + lname
                    dsep = ', '
                else:
                    errmsg = 'Unable to convert {} to local variables in {}{}'
                    ctx = context_string(self.context)
                    raise CCPPError(errmsg.format(dim, var_dict.name, ctx))
                # end if
            # end for
            call_str = call_str + ')'
        # end if
        return call_str

    def valid_value(self, prop_name, test_value=None, error=False):
        """Return a valid version of <test_value> if it is a valid value
        for the property, <prop_name>.
        If <test_value> is not valid, return None or raise an exception,
        depending on the value of <error>.
        If <test_value> is None, use the current value of <prop_name>.
        """
        vprop = Var.get_prop(prop_name)
        if vprop is not None:
            if test_value is None:
                test_val = self.get_prop_value(prop_name)
            # end if
            valid = vprop.valid_value(test_val,
                                      prop_dict=self._prop_dict, error=error)
        else:
            valid = None
            errmsg = 'Invalid variable property, {}'
            raise ParseInternalError(errmsg.format(prop_name))
        # end if
        return valid

    def array_ref(self, local_name=None):
        """If this Var's local_name is an array reference, return a
        Fortran array reference regexp match.
        Otherwise, return None"""
        if local_name is None:
            local_name = self.get_prop_value('local_name')
        # end if
        match = FORTRAN_SCALAR_REF_RE.match(local_name)
        return match

    def intrinsic_elements(self, check_dict=None, ddt_lib=None):
        """Return a list of the standard names of this Var object's 'leaf'
        intrinsic elements or this Var object's standard name if it is an
        intrinsic 'leaf' variable.
        If this Var object cannot be reduced to one or more intrinsic 'leaf'
        variables (e.g., a DDT Var with no named elements), return None.
        A 'leaf' intrinsic Var is a Var of intrinsic Fortran type which has
        no children. If a Var has children, those children will be searched
        to find leaves. If a Var is a DDT, its named elements are searched.
        If <check_dict> is not None, it is checked for children if none are
        found in this variable (via finding a variable in <check_dict> with
        the same standard name).
        Currently, an array of DDTs is not processed (return None) since
        Fortran does not support a way to reference those elements.
        """
        element_names = None
        if self.is_ddt():
            dtitle = self.get_prop_value('type')
            if ddt_lib and (dtitle in ddt_lib):
                element_names = []
                ddt_def = ddt_lib[dtitle]
                for dvar in ddt_def.variable_list():
                    delems = dvar.intrinsic_elements(check_dict=check_dict,
                                                     ddt_lib=ddt_lib)
                    if delems:
                        element_names.extend(delems)
                    # end if
                # end for
                if not element_names:
                    element_names = None
                # end if
            else:
                errmsg = f'No ddt_lib or ddt {dtitle} not in ddt_lib'
                raise CCPPError(errmsg)
            # end if
        # end if
        children = self.children()
        if (not children) and check_dict:
            stdname = self.get_prop_value("standard_name")
            pvar = check_dict.find_variable(standard_name=stdname,
                                            any_scope=True)
            if pvar:
                children = pvar.children()
            # end if
        # end if
        if children:
            element_names = list()
            for child in children:
                child_elements = child.intrinsic_elements()
                if isinstance(child_elements, str):
                    child_elements = [child_elements]
                # end if
                if child_elements:
                    for elem in child_elements:
                        if elem:
                            element_names.append(elem)
                        # end if
                    # end for
                # end if
            # end for
        else:
            element_names = self.get_prop_value('standard_name')
        # end if
        return element_names

    @classmethod
    def constituent_property_names(cls):
        """Return a list of the names of constituent properties"""
        return Var.__constituent_prop_dict.keys()

    @property
    def parent(self):
        """Return this variable's parent variable (or None)"""
        return self.__parent_var

    @parent.setter
    def parent(self, parent_var):
        """Set this variable's parent if not already set"""
        if self.__parent_var is not None:
            emsg = 'Attempting to set parent for {} but parent already set'
            lname = self.get_prop_value('local_name')
            raise ParseInternalError(emsg.format(lname))
        # end if
        if isinstance(parent_var, Var):
            self.__parent_var = parent_var
            parent_var.add_child(self)
        else:
            emsg = 'Attempting to set parent for {}, bad parent type, {}'
            lname = self.get_prop_value('local_name')
            raise ParseInternalError(emsg.format(lname, type_name(parent_var)))
        # end if

    def add_child(self, cvar):
        """Add <cvar> as a child of this Var object"""
        if cvar not in self.__children:
            self.__children.append(cvar)
        # end if

    def children(self):
        """Return an iterator over this object's children or None if the
        object has no children."""
        children = self.__children
        if not children:
            pvar = self
            while (not children) and pvar.clone_source:
                pvar = pvar.clone_source
                children = pvar.children()
            # end while
        # end if
        return iter(children) if children else None

    @property
    def var(self):
        "Return this object (base behavior for derived classes such as VarDDT)"
        return self

    @property
    def context(self):
        """Return this variable's parsed context"""
        return self._context

    @property
    def source(self):
        """Return the source object for this variable"""
        return self.__source

    @source.setter
    def source(self, new_source):
        """Reset this Var's source if <new_source> seems legit"""
        if isinstance(new_source, ParseSource):
            self.__source = new_source
        else:
            errmsg = 'Attemping to set source of {} ({}) to "{}"'
            stdname = self.get_prop_value('standard_name')
            lname = self.get_prop_value('local_name')
            raise ParseInternalError(errmsg.format(stdname, lname, new_source))
        # end if

    @property
    def clone_source(self):
        """Return this Var object's clone source (or None)"""
        return self.__clone_source

    @property
    def host_interface_var(self):
        """True iff self is included in the host model interface calls"""
        return self.source.ptype == 'host'

    @property
    def run_env(self):
        """Return the CCPPFrameworkEnv object used to create this Var object."""
        return self.__run_env

    def get_dimensions(self):
        """Return a list with the variable's dimension strings"""
        dims = self.valid_value('dimensions')
        return dims

    def get_dim_stdnames(self, include_constants=True):
        """Return a set of all the dimension standard names for this Var"""
        dimset = set()
        for dim in self.get_dimensions():
            for name in dim.split(':'):
                # Weed out the integers
                try:
                    _ = int(name)
                except ValueError:
                    # Not an integer, maybe add it
                    if include_constants or (not name in CCPP_CONSTANT_VARS):
                        dimset.add(name)
                    # end if
                # end try
            # end for
        # end for
        return dimset

    def get_rank(self):
        """Return the variable's rank (zero for scalar)"""
        dims = self.get_dimensions()
        return len(dims)

    def has_horizontal_dimension(self, dims=None):
        """Return horizontal dimension standard name string for
        <self> or <dims> (if present) if a horizontal dimension is
        present in the list"""
        if dims is None:
            vdims = self.get_dimensions()
        else:
            vdims = dims
        # end if
        return find_horizontal_dimension(vdims)[0]

    def has_vertical_dimension(self, dims=None):
        """Return vertical dimension standard name string for
        <self> or <dims> (if present) if a vertical dimension is
        present in the list"""
        if dims is None:
            vdims = self.get_dimensions()
        else:
            vdims = dims
        # end if
        return find_vertical_dimension(vdims)[0]

    def write_def(self, outfile, indent, wdict, allocatable=False,
                  dummy=False, add_intent=None, extra_space=0, public=False):
        """Write the definition line for the variable to <outfile>.
        If <dummy> is True, include the variable's intent.
        If <dummy> is True but the variable has no intent, add the
        intent indicated by <add_intent>. This is intended for host model
        variables and it is an error to not pass <add_intent> if <dummy>
        is True and the variable has no intent property."""
        stdname = self.get_prop_value('standard_name')
        if stdname in CCPP_CONSTANT_VARS:
            # There is no declaration line for a constant
            return
        # end if
        if self.is_ddt():
            vtype = 'type'
        else:
            vtype = self.get_prop_value('type')
        # end if
        kind = self.get_prop_value('kind')
        name = self.get_prop_value('local_name')
        aref = self.array_ref(local_name=name)
        if aref is not None:
            name = aref.group(1)
        # end if
        dims = self.get_dimensions()
        if dims:
            if allocatable or dummy:
                dimstr = '(:' + ',:'*(len(dims) - 1) + ')'
            else:
                dimstr = self.call_dimstring(var_dicts=[wdict])
        else:
            dimstr = ''
        # end if
        protected = self.get_prop_value('protected')
        polymorphic = self.get_prop_value('polymorphic')
        if dummy:
            intent = self.get_prop_value('intent')
        else:
            intent = None
        # end if
        if protected and allocatable:
            errmsg = 'Cannot create allocatable variable from protected, {}'
            raise CCPPError(errmsg.format(name))
        # end if
        if dummy and (intent is None):
            if add_intent is not None:
                intent = add_intent
            else:
                errmsg = "<add_intent> is missing for dummy argument, {}"
                raise CCPPError(errmsg.format(name))
            # end if
        # end if
        if protected and dummy:
            intent_str = 'intent(in)   '
        elif allocatable:
            if dimstr or polymorphic:
                intent_str = 'allocatable  '
            else:
                intent_str = ' '*13
            # end if
        elif intent is not None:
            alloval = self.get_prop_value('allocatable')
            if (intent.lower()[-3:] == 'out') and alloval:
                intent_str = f"allocatable, intent({intent})"
            else:
                intent_str = f"intent({intent}){' '*(5 - len(intent))}"
            # end if
        elif not dummy:
            intent_str = ''
        else:
            intent_str = ' '*13
        # end if
        if intent_str.strip():
            comma = ','
        else:
            comma = ' '
        # end if
        if self.get_prop_value('target'):
            targ = ", target"
        else:
            targ = ""
        # end if
        comma = targ + comma
        extra_space -= len(targ)
        if self.is_ddt():
            if polymorphic:
                dstr = "class({kind}){cspc}{intent} :: {name}{dims} ! {sname}"
                cspc = comma + ' '*(extra_space + 12 - len(kind))
            else:
                dstr = "type({kind}){cspc}{intent} :: {name}{dims} ! {sname}"
                cspc = comma + ' '*(extra_space + 13 - len(kind))
            # end if
        else:
            if kind:
                dstr = "{type}({kind}){cspc}{intent} :: {name}{dims} ! {sname}"
                cspc = comma + ' '*(extra_space + 17 - len(vtype) - len(kind))
            else:
                dstr = "{type}{cspc}{intent} :: {name}{dims} ! {sname}"
                cspc = comma + ' '*(extra_space + 19 - len(vtype))
            # end if
        # end if
            
        outfile.write(dstr.format(type=vtype, kind=kind, intent=intent_str,
                                  name=name, dims=dimstr, cspc=cspc,
                                  sname=stdname), indent)

    def is_ddt(self):
        """Return True iff <self> is a DDT type."""
        return not self.__intrinsic

    def is_constituent(self):
        """Return True iff <self> is a constituent variable."""
        return self.__is_constituent

    def __str__(self):
        """Print representation or string for Var objects"""
        return "<Var {standard_name}: {local_name}>".format(**self._prop_dict)

    def __repr__(self):
        """Object representation for Var objects"""
        base = super().__repr__()
        pind = base.find(' object ')
        if pind >= 0:
            pre = base[0:pind]
        else:
            pre = '<Var'
        # end if
        bind = base.find('at 0x')
        if bind >= 0:
            post = base[bind:]
        else:
            post = '>'
        # end if
        return '{} {}: {} {}'.format(pre, self._prop_dict['standard_name'],
                                     self._prop_dict['local_name'], post)

###############################################################################

class FortranVar(Var):
    """A class to hold the metadata for a Fortran variable which can
    contain properties not used in CCPP metadata.
    """

    __fortran_props = [VariableProperty('optional', bool,
                                        optional_in=True, default_in=False)]

    def __init__(self, prop_dict, source, run_env, context=None,
                 clone_source=None):
        """Initialize a FortranVar object.
        """

        # Remove and save any Fortran-only properties
        save_dict = {}
        for prop in self.__fortran_props:
            if prop.name in prop_dict:
                save_dict[prop.name] = prop_dict[prop.name]
                del prop_dict[prop.name]
            # end if
        # end for
        # Initialize Var
        super().__init__(prop_dict, source, run_env, context=context,
                         clone_source=clone_source)
        # Now, restore the saved properties
        for prop in save_dict:
            self._prop_dict[prop] = save_dict[prop]
        # end for


###############################################################################

class VarSpec:
    """A class to hold a standard_name description of a variable.
    A scalar variable is just a standard name while an array also
    contains a comma-separated list of dimension standard names in parentheses.
    """

    def __init__(self, var):
        """Initialize the common properties of this VarSpec-based object"""
        self._name = var.get_prop_value('standard_name')
        self._dims = var.get_dimensions()
        if not self._dims:
            self._dims = None
        # end if

    @property
    def name(self):
        """Return the name of this VarSpec-based object"""
        return self._name

    def get_dimensions(self):
        """Return the dimensions of this VarSpec-based object."""
        rdims = self._dims
        return rdims

    def __repr__(self):
        """Return a representation of this object"""
        if self._dims is not None:
            repr_str = "{}({})".format(self._name, ', '.join(self._dims))
        else:
            repr_str = self._name
        # end if
        return repr_str

###############################################################################

__CCPP_PARSE_CONTEXT = ParseContext(filename='metavar.py')

###############################################################################

def ccpp_standard_var(std_name, source_type, run_env,
                      context=None, intent='out'):
    """If <std_name> is a CCPP standard variable name, return a variable
    with that name.
    Otherwise return None.
    """
    if std_name in CCPP_STANDARD_VARS:
        # Copy the dictionary because Var can change it
        vdict = dict(CCPP_STANDARD_VARS[std_name])
        if context is None:
            psource = ParseSource('ccpp_standard_vars', source_type,
                                  __CCPP_PARSE_CONTEXT)
        else:
            psource = ParseSource('ccpp_standard_vars', source_type, context)
        # end if
        if source_type.lower() == 'scheme':
            vdict['intent'] = intent
        # end if
        newvar = Var(vdict, psource, run_env)
    else:
        newvar = None
    # end if
    return newvar

###############################################################################

class VarAction:
    """A base class for variable actions such as loop substitutions or
    temporary variable handling."""

    def __init__(self):
        """Initialize this action (nothing to do)"""
        # pass # Nothing general here yet

    def add_local(self, vadict, source):
        """Add any variables needed by this action to <dict>.
        Variable(s) will appear to originate from <source>."""
        raise ParseInternalError('VarAction add_local method must be overriden')

    def write_action(self, vadict, dict2=None, any_scope=False):
        """Return a string setting implementing the action of <self>.
        Variables must be in <dict> or <dict2>"""
        errmsg = 'VarAction write_action method must be overriden'
        raise ParseInternalError(errmsg)

    def equiv(self, vmatch):
        """Return True iff <vmatch> is equivalent to <self>.
        Equivalence at this level is tested by comparing the type
        of the objects.
        equiv should be overridden with a method that first calls this
        method and then tests class-specific object data."""
        return vmatch.__class__ == self.__class__

    def add_to_list(self, vlist):
        """Add <self> to <vlist> unless <self> or its equivalent is
        already in <vlist>. This method should not need to be overriden.
        Return the (possibly modified) list"""
        ok_to_add = True
        for vlist_action in vlist:
            if vlist_action.equiv(self):
                ok_to_add = False
                break
            # end if
        # end for
        if ok_to_add:
            vlist.append(self)
        # end if
        return vlist

###############################################################################

class VarLoopSubst(VarAction):
    """A class to handle required loop substitutions where the host model
    (or a suite part) does not provide a loop-like variable used by a
    suite part or scheme or where a host model passes a subset of a
    dimension at run time."""

    def __init__(self, missing_stdname, required_stdnames,
                 local_name, set_action):
        """Initialize this variable loop substitution"""
        self._missing_stdname = missing_stdname
        self._local_name = local_name
        if isinstance(required_stdnames, Var):
            self._required_stdnames = (required_stdnames,)
        else:
            # Make sure required_stdnames is iterable
            try:
                _ = (v for v in required_stdnames)
                self._required_stdnames = required_stdnames
            except TypeError:
                emsg = "required_stdnames must be a tuple or a list"
                raise ParseInternalError(emsg)
            # end try
        # end if
        self._set_action = set_action
        super().__init__()

    def has_subst(self, vadict, any_scope=False):
        """Determine if variables for the required standard names of this
        VarLoopSubst object are present in <vadict> (or in the parents of
        <vadict>) if <any_scope> is True.
        Return a list of the required variables on success, None on failure.
        """
        # A template for 'missing' should be in the standard variable list
        subst_list = list()
        for name in self.required_stdnames:
            svar = vadict.find_variable(standard_name=name, any_scope=any_scope)
            if svar is None:
                subst_list = None
                break
            # end i
            subst_list.append(svar)
        # end for
        return subst_list

    def add_local(self, vadict, source, run_env):
        """Add a Var created from the missing name to <vadict>"""
        if self.missing_stdname not in vadict:
            lname = self._local_name
            local_name = vadict.new_internal_variable_name(prefix=lname)
            prop_dict = {'standard_name':self.missing_stdname,
                         'local_name':local_name,
                         'type':'integer', 'units':'count', 'dimensions':'()'}
            var = Var(prop_dict, source, run_env)
            vadict.add_variable(var, run_env, exists_ok=True, gen_unique=True)
        # end if

    def equiv(self, vmatch):
        """Return True iff <vmatch> is equivalent to <self>.
        Equivalence is determined by matching the missing standard name
        and the required standard names"""
        is_equiv = super().equiv(vmatch)
        if is_equiv:
            is_equiv = vmatch.missing_stdname == self.missing_stdname
        # end if
        if is_equiv:
            for dim1, dim2 in zip(vmatch.required_stdnames,
                                  self.required_stdnames):
                if dim1 != dim2:
                    is_equiv = False
                    break
                # end if
            # end for
        # end if
        return is_equiv

    def write_action(self, vadict, dict2=None, any_scope=False):
        """Return a string setting the correct values for our
        replacement variable. Variables must be in <vadict> or <dict2>"""
        action_dict = {}
        if self._set_action:
            for stdname in self.required_stdnames:
                var = vadict.find_variable(standard_name=stdname,
                                           any_scope=any_scope)
                if (var is None) and (dict2 is not None):
                    var = dict2.find_variable(standard_name=stdname,
                                              any_scope=any_scope)
                # end if
                if var is None:
                    errmsg = "Required variable, {}, not found"
                    raise CCPPError(errmsg.format(stdname))
                # end if
                action_dict[stdname] = var.get_prop_value('local_name')
            # end for
            var = vadict.find_variable(standard_name=self.missing_stdname)
            if var is None:
                errmsg = "Required variable, {}, not found"
                raise CCPPError(errmsg.format(self.missing_stdname))
            # end if
            action_dict[self.missing_stdname] = var.get_prop_value('local_name')
        # end if
        return self._set_action.format(**action_dict)

    def write_metadata(self, mfile):
        """Write our properties as metadata to <mfile>"""
        pass # Currently no properties to write

    @property
    def required_stdnames(self):
        """Return the _required_stdnames for this object"""
        return self._required_stdnames

    @property
    def missing_stdname(self):
        """Return the _missing_stdname for this object"""
        return self._missing_stdname

    def __repr__(self):
        """Return string representing this VarLoopSubst object"""
        action_dict = {}
        repr_str = ''
        if self._set_action:
            for stdname in self.required_stdnames:
                action_dict[stdname] = stdname
            # end for
            action_dict[self.missing_stdname] = self.missing_stdname
            repr_str = self._set_action.format(**action_dict)
        else:
            repr_str = "{} => {}".format(self.missing_stdname,
                                         ':'.join(self.required_stdnames))
        # end if
        return repr_str

    def __str__(self):
        """Return print string for this VarLoopSubst object"""
        return "<{}>".format(self.__repr__())

# Substitutions where a new variable must be created
CCPP_VAR_LOOP_SUBSTS = {
    'horizontal_loop_extent' :
    VarLoopSubst('horizontal_loop_extent',
                 ('horizontal_loop_begin', 'horizontal_loop_end'), 'ncol',
                 '{} = {} - {} + 1'.format('{horizontal_loop_extent}',
                                           '{horizontal_loop_end}',
                                           '{horizontal_loop_begin}')),
    'horizontal_loop_begin' :
    VarLoopSubst('horizontal_loop_begin',
                 ('ccpp_constant_one',), 'one', '{horizontal_loop_begin} = 1'),
    'horizontal_loop_end' :
    VarLoopSubst('horizontal_loop_end',
                 ('horizontal_loop_extent',), 'ncol',
                 '{} = {}'.format('{horizontal_loop_end}',
                                  '{horizontal_loop_extent}')),
    'vertical_layer_dimension' :
    VarLoopSubst('vertical_layer_dimension',
                 ('vertical_layer_index',), 'layer_index', ''),
    'vertical_interface_dimension' :
    VarLoopSubst('vertical_interface_dimension',
                 ('vertical_interface_index',), 'level_index', '')
}

###############################################################################

class VarDictionary(OrderedDict):
    """
    A class to store and cross-check variables from one or more metadata
    headers. The class also serves as a scoping construct so that a variable
    can be found in an innermost available scope.
    The dictionary is organized by standard_name. It is an error to try
    to add a variable if its standard name is already in the dictionary.
    Scoping is a tree of VarDictionary objects.
    >>> VarDictionary('foo', _MVAR_DUMMY_RUN_ENV)
    VarDictionary(foo)
    >>> VarDictionary('bar', _MVAR_DUMMY_RUN_ENV, variables={})
    VarDictionary(bar)
    >>> VarDictionary('baz', _MVAR_DUMMY_RUN_ENV, variables=Var({'local_name' : 'foo', 'standard_name' : 'hi_mom', 'units' : 'm s-1', 'dimensions' : '()', 'type' : 'real', 'intent' : 'in'}, ParseSource('vname', 'scheme', ParseContext()), _MVAR_DUMMY_RUN_ENV)) #doctest: +ELLIPSIS
    VarDictionary(baz, [('hi_mom', <metavar.Var hi_mom: foo at 0x...>)])
    >>> print("{}".format(VarDictionary('baz', _MVAR_DUMMY_RUN_ENV, variables=Var({'local_name' : 'foo', 'standard_name' : 'hi_mom', 'units' : 'm s-1', 'dimensions' : '()', 'type' : 'real', 'intent' : 'in'}, ParseSource('vname', 'scheme', ParseContext()), _MVAR_DUMMY_RUN_ENV))))
    VarDictionary(baz, ['hi_mom'])
    >>> VarDictionary('qux', _MVAR_DUMMY_RUN_ENV, variables=[Var({'local_name' : 'foo', 'standard_name' : 'hi_mom', 'units' : 'm s-1', 'dimensions' : '()', 'type' : 'real', 'intent' : 'in'}, ParseSource('vname', 'scheme', ParseContext()), _MVAR_DUMMY_RUN_ENV)]) #doctest: +ELLIPSIS
    VarDictionary(qux, [('hi_mom', <metavar.Var hi_mom: foo at 0x...>)])
    >>> VarDictionary('boo', _MVAR_DUMMY_RUN_ENV).add_variable(Var({'local_name' : 'foo', 'standard_name' : 'hi_mom', 'units' : 'm s-1', 'dimensions' : '()', 'type' : 'real', 'intent' : 'in'}, ParseSource('vname', 'scheme', ParseContext()), _MVAR_DUMMY_RUN_ENV), _MVAR_DUMMY_RUN_ENV)

    >>> VarDictionary('who', _MVAR_DUMMY_RUN_ENV, variables=[Var({'local_name' : 'foo', 'standard_name' : 'hi_mom', 'units' : 'm s-1', 'dimensions' : '()', 'type' : 'real', 'intent' : 'in'}, ParseSource('vname', 'scheme', ParseContext()), _MVAR_DUMMY_RUN_ENV)]).prop_list('local_name')
    ['foo']
    >>> VarDictionary('who', _MVAR_DUMMY_RUN_ENV, variables=[Var({'local_name' : 'who_var1', 'standard_name' : 'hi_mom', 'units' : 'm s-1', 'dimensions' : '()', 'type' : 'real', 'intent' : 'in'}, ParseSource('vname', 'scheme', ParseContext()), _MVAR_DUMMY_RUN_ENV),Var({'local_name' : 'who_var', 'standard_name' : 'bye_mom', 'units' : 'm s-1', 'dimensions' : '()', 'type' : 'real', 'intent' : 'in'}, ParseSource('vname', 'scheme', ParseContext()), _MVAR_DUMMY_RUN_ENV)]).new_internal_variable_name()
    'who_var2'
    >>> VarDictionary('who', _MVAR_DUMMY_RUN_ENV, variables=[Var({'local_name' : 'who_var1', 'standard_name' : 'hi_mom', 'units' : 'm s-1', 'dimensions' : '()', 'type' : 'real', 'intent' : 'in'}, ParseSource('vname', 'scheme', ParseContext()), _MVAR_DUMMY_RUN_ENV)]).new_internal_variable_name(prefix='bar')
    'bar'
    >>> VarDictionary('glitch', _MVAR_DUMMY_RUN_ENV, variables=Var({'local_name' : 'foo', 'standard_name' : 'hi_mom', 'units' : 'm s-1', 'dimensions' : '()', 'type' : 'real', 'intent' : 'in'}, ParseSource('vname', 'scheme', ParseContext()), _MVAR_DUMMY_RUN_ENV)).add_variable(Var({'local_name' : 'bar', 'standard_name' : 'hi_mom', 'units' : 'm s-1', 'dimensions' : '()', 'type' : 'real', 'intent' : 'in'}, ParseSource('vname2', 'DDT', ParseContext()), _MVAR_DUMMY_RUN_ENV), _MVAR_DUMMY_RUN_ENV) #doctest: +IGNORE_EXCEPTION_DETAIL
    Traceback (most recent call last):
    ParseSyntaxError: Invalid Duplicate standard name, 'hi_mom', at <standard input>:
    """

    def __init__(self, name, run_env, variables=None,
                 parent_dict=None):
        """Unlike dict, VarDictionary only takes a Var or Var list"""
        super().__init__()
        self.__name = name
        self.__run_env = run_env
        self.__parent_dict = parent_dict
        if parent_dict is not None:
            parent_dict.add_sub_scope(self)
        # end if
        self.__sub_dicts = list()
        self.__local_names = {} # local names in use
        if isinstance(variables, Var):
            self.add_variable(variables, run_env)
        elif isinstance(variables, list):
            for var in variables:
                self.add_variable(var, run_env)
            # end for
        elif isinstance(variables, VarDictionary):
            for stdname in variables.keys():
                self[stdname] = variables[stdname]
            # end for
        elif isinstance(variables, dict):
            # variables may not be in 'order', but we accept them anyway
            for key in variables.keys():
                var = variables[key]
                stdname = var.get_prop_value('standard_name')
                self[stdname] = variables[key]
            # end for
        elif variables is not None:
            raise ParseInternalError(f'Illegal type for variables, {type_name(variables)} in {self.name}')
        # end if

    @property
    def name(self):
        """Return this dictionary's name"""
        return self.__name

    @property
    def parent(self):
        """Return the parent dictionary of this dictionary"""
        return self.__parent_dict

    @staticmethod
    def include_var_in_list(var, std_vars, loop_vars, consts):
        """Return True iff <var> is of a type allowed by the logicals,
        <std_vars> (not constants or loop_vars),
        <loop_vars> a variable ending in '_extent', '_begin', '_end', or
        <consts> a variable with the 'protected' property.
        """
        standard_name = var.get_prop_value('standard_name')
        const_var = standard_name in CCPP_CONSTANT_VARS
        loop_var = standard_name in CCPP_LOOP_VAR_STDNAMES
        include_var = (consts and const_var) or (loop_var and loop_vars)
        if not include_var:
            std_var = not (loop_var or const_var)
            include_var = std_vars and std_var
        # end if
        return include_var

    def variable_list(self, recursive=False,
                      std_vars=True, loop_vars=True, consts=True):
        """Return a list of all variables"""
        if recursive and (self.__parent_dict is not None):
            vlist = self.__parent_dict.variable_list(recursive=recursive,
                                                     std_vars=std_vars,
                                                     loop_vars=loop_vars,
                                                     consts=consts)
        else:
            vlist = list()
        # end if
        for stdnam in self:
            var = self[stdnam]
            if self.include_var_in_list(var, std_vars=std_vars,
                                        loop_vars=loop_vars, consts=consts):
                vlist.append(var)
            # end if
        # end for
        return vlist

    def add_variable(self, newvar, run_env, exists_ok=False, gen_unique=False,
                     adjust_intent=False):
        """Add <newvar> if it does not conflict with existing entries
        If <exists_ok> is True, attempting to add an identical copy is okay.
        If <gen_unique> is True, a new local_name will be created if a
        local_name collision is detected.
        if <adjust_intent> is True, adjust conflicting intents to inout."""
        standard_name = newvar.get_prop_value('standard_name')
        cvar = self.find_variable(standard_name=standard_name, any_scope=False)
        if (standard_name in self) and (not exists_ok):
            # We already have a matching variable, error!
            if self.__run_env.logger is not None:
                emsg = "Attempt to add duplicate variable, {} from {}"
                self.__run_env.logger.error(emsg.format(standard_name,
                                                        newvar.source.name))
            # end if
            emsg = "(duplicate) standard name in {}"
            if cvar is not None:
                emsg += ", defined at {}".format(cvar.context)
            # end if
            raise ParseSyntaxError(emsg.format(self.name),
                                   token=standard_name, context=newvar.context)
        # end if
        if cvar is not None:
            compat = cvar.compatible(newvar, run_env)
            if compat:
                # Check for intent mismatch
                vintent = cvar.get_prop_value('intent')
                dintent = newvar.get_prop_value('intent')
                # XXgoldyXX: Add special case for host variables here?
                if vintent != dintent:
                    if adjust_intent:
                        if (vintent == 'in') and (dintent in ['inout', 'out']):
                            cvar.adjust_intent(newvar)
                        elif ((vintent == 'out') and
                              (dintent in ['inout', 'in'])):
                            cvar.adjust_intent(newvar)
                        # No else, variables are compatible
                    else:
                        emsg = "Attempt to add incompatible variable to {}"
                        emsg += "\nintent mismatch: {} ({}){} != {} ({}){}"
                        nlname = newvar.get_prop_value('local_name')
                        clname = cvar.get_prop_value('local_name')
                        nctx = context_string(newvar.context)
                        cctx = context_string(cvar.context)
                        raise CCPPError(emsg.format(self.name,
                                                    clname, vintent, cctx,
                                                    nlname, dintent, nctx))
                    # end if
                # end if
            else:
                if self.__run_env.logger is not None:
                    emsg = "Attempt to add incompatible variable, {} from {}"
                    emsg += "\n{}".format(compat.incompat_reason)
                    self.__run_env.logger.error(emsg.format(standard_name,
                                                            newvar.source.name))
                # end if
                nlname = newvar.get_prop_value('local_name')
                clname = cvar.get_prop_value('local_name')
                cstr = context_string(cvar.context, with_comma=True)
                errstr = "new variable, {}, incompatible {} between {}{} and"
                raise ParseSyntaxError(errstr.format(nlname,
                                                     compat.incompat_reason,
                                                     clname, cstr),
                                       token=standard_name,
                                       context=newvar.context)
            # end if
        # end if
        lname = newvar.get_prop_value('local_name')
        lvar = self.find_local_name(lname)
        if lvar is not None:
            if gen_unique:
                new_lname = self.new_internal_variable_name(prefix=lname)
                newvar = newvar.clone(new_lname)
            elif not exists_ok:
                errstr = 'Invalid local_name: {} already registered{}'
                cstr = context_string(lvar.source.context, with_comma=True)
                raise ParseSyntaxError(errstr.format(lname, cstr),
                                       context=newvar.source.context)
            # end if (no else, things are okay)
        # end if (no else, things are okay)
        # Check if this variable has a parent (i.e., it is an array reference)
        aref = newvar.array_ref(local_name=lname)
        if aref is not None:
            pname = aref.group(1).strip()
            pvar = self.find_local_name(pname)
            if pvar is not None:
                newvar.parent = pvar
            # end if
        # end if
        # If we make it to here without an exception, add the variable
        if standard_name not in self:
            self[standard_name] = newvar
        # end if
        lname = lname.lower()
        if lname not in self.__local_names:
            self.__local_names[lname] = standard_name
        # end if

    def remove_variable(self, standard_name):
        """Remove <standard_name> from the dictionary.
        Ignore if <standard_name> is not in dict
        """
        if standard_name in self:
            del self[standard_name]
        # end if

    def add_variable_dimensions(self, var, ignore_sources, to_dict=None,
                                adjust_intent=False):
        """Attempt to find a source for each dimension in <var> and add that
        Variable to this dictionary or to <to_dict>, if passed.
        Dimension variables which are found but whose Source is in
        <ignore_sources> are not added to this dictionary.
        Return an error string on failure."""

        err_ret = ''
        ctx = ''
        vdims = var.get_dim_stdnames(include_constants=False)
        for dimname in vdims:
            if to_dict:
                present = to_dict.find_variable(standard_name=dimname,
                                                any_scope=False)
            else:
                present = None
            # end if
            if not present:
                present = self.find_variable(standard_name=dimname,
                                             any_scope=False)
            # end if
            if not present:
                dvar = self.find_variable(standard_name=dimname, any_scope=True)
                if dvar and (dvar.source.ptype not in ignore_sources):
                    if to_dict:
                        to_dict.add_variable(dvar, self.__run_env,
                                             exists_ok=True,
                                             adjust_intent=adjust_intent)
                    else:
                        self.add_variable(dvar, self.__run_env, exists_ok=True,
                                          adjust_intent=adjust_intent)
                    # end if
                else:
                    if err_ret:
                        err_ret += '\n'
                    else:
                        ctx = context_string(var.context)
                    # end if
                    vstdname = var.get_prop_value('standard_name')
                    err_ret += f"{self.name}: "
                    err_ret += f"Cannot find variable for dimension, {dimname}, of {vstdname}{ctx}"
                    if dvar:
                        err_ret += f"\nFound {lname} from excluded source, '{dvar.source.ptype}'{dctx}"
                        lname = dvar.get_prop_value('local_name')
                        dctx = context_string(dvar.context)
                    # end if
                # end if
            # end if
        # end for
        return err_ret

    def find_variable(self, standard_name=None, source_var=None,
                      any_scope=True, clone=None,
                      search_call_list=False, loop_subst=False):
        """Attempt to return the variable matching <standard_name>.
        if <standard_name> is None, the standard name from <source_var> is used.
        It is an error to pass both <standard_name> and <source_var> if
        the standard name of <source_var> is not the same as <standard_name>.
        If <any_scope> is True, search parent scopes if not in current scope.
        If the variable is not found and <clone> is not None, add a clone of
        <clone> to this dictionary.
        If the variable is not found and <clone> is None, return None.
        <search_call_list> and <loop_subst> are not used in this base class
        but are included to provide a consistent interface.
        """
        if standard_name is None:
            if source_var is None:
                emsg = "One of <standard_name> or <source_var> must be passed."
                raise ParseInternalError(emsg)
            # end if
            standard_name = source_var.get_prop_value('standard_name')
        elif source_var is not None:
            stest = source_var.get_prop_value('standard_name')
            if stest != standard_name:
                emsg = ("<standard_name> and <source_var> must match " +
                        "if both are passed.")
                raise ParseInternalError(emsg)
            # end if
        # end if
        if standard_name in CCPP_CONSTANT_VARS:
            var = CCPP_CONSTANT_VARS[standard_name]
        elif standard_name in self:
            var = self[standard_name]
        elif any_scope and (self.__parent_dict is not None):
            src_clist = search_call_list
            var = self.__parent_dict.find_variable(standard_name=standard_name,
                                                   source_var=source_var,
                                                   any_scope=any_scope,
                                                   clone=clone,
                                                   search_call_list=src_clist,
                                                   loop_subst=loop_subst)
        else:
            var = None
        # end if
        if (var is None) and (clone is not None):
            lname = clone.get_prop_value['local_name']
            new_name = self.new_internal_variable_name(prefix=lname)
            var = clone.clone(new_name)
        # end if
        return var

    def find_local_name(self, local_name, any_scope=False):
        """Return a variable in this dictionary with local_name = <local_name>
        or return None if no such variable is currently in the dictionary"""
        pvar = None
        lname = local_name.lower() # Case is insensitive for local names
        if lname in self.__local_names:
            stdname = self.__local_names[lname]
            pvar = self.find_variable(standard_name=stdname, any_scope=False)
            if not pvar:
                emsg = 'VarDictionary {} should have standard_name, {}, '
                emsg += 'based on local_name {}'
                raise ParseInternalError(emsg.format(self.name,
                                                     stdname, local_name))
            # end if (no else, pvar is fine)
        elif any_scope and (self.__parent_dict is not None):
            pvar = self.__parent_dict.find_local_name(local_name,
                                                      any_scope=any_scope)
        # end if
        return pvar

    def find_error_variables(self, any_scope=False, clone_as_out=False):
        """Find and return a consistent set of error variables in this
        dictionary.
        First, attempt to find the set of errflg and errmsg.
        Currently, there is no alternative but it will be inserted here.
        If a consistent set is not found, return an empty list.
        """
        err_vars = list()
        # Look for the combo of errflg and errmsg
        errflg = self.find_variable(standard_name="ccpp_error_code",
                                    any_scope=any_scope)
        errmsg = self.find_variable(standard_name="ccpp_error_message",
                                    any_scope=any_scope)
        if (errflg is not None) and (errmsg is not None):
            if clone_as_out:
                eout = errmsg.get_prop_value('intent')
                if eout != 'out':
                    subst_dict = {'intent':'out'}
                    errmsg = errmsg.clone(subst_dict)
                # end if
            # end if
            err_vars.append(errmsg)
            if clone_as_out:
                eout = errflg.get_prop_value('intent')
                if eout != 'out':
                    subst_dict = {'intent':'out'}
                    errflg = errflg.clone(subst_dict)
                # end if
            # end if
            err_vars.append(errflg)
        # end if
        return err_vars

    def add_sub_scope(self, sub_dict):
        """Add a child dictionary to enable traversal"""
        self.__sub_dicts.append(sub_dict)

    def sub_dictionaries(self):
        """Return a list of this dictionary's sub-dictionaries"""
        return list(self.__sub_dicts)

    def prop_list(self, prop_name, std_vars=True, loop_vars=True, consts=True):
        """Return a list of the <prop_name> property for each variable.
        std_vars are variables which are neither constants nor loop variables.
        """
        plist = list()
        for var in self.values():
            if self.include_var_in_list(var, std_vars=std_vars,
                                        loop_vars=loop_vars, consts=consts):
                plist.append(var.get_prop_value(prop_name))
            # end if
        # end for
        return plist

    def declare_variables(self, outfile, indent, dummy=False,
                          std_vars=True, loop_vars=True, consts=True):
        """Write out the declarations for this dictionary's variables"""
        for standard_name in self.keys():
            var = self.find_variable(standard_name=standard_name,
                                     any_scope=False)
            if self.include_var_in_list(var, std_vars=std_vars,
                                        loop_vars=loop_vars, consts=consts):
                self[standard_name].write_def(outfile, indent, self,
                                              dummy=dummy)
            # end if
        # end for

    def merge(self, other_dict, run_env):
        """Add new entries from <other_dict>"""
        for ovar in other_dict.variable_list():
            self.add_variable(ovar, run_env)
        # end for

    @staticmethod
    def loop_var_okay(standard_name, is_run_phase):
        """If <standard_name> is a loop variable, return True only if it
        is appropriate for the phase (e.g., horizontal_loop_extent is okay
        during a run phase only while horizontal_dimension is not allowed
        during a run phase).
        If <standard_name> is not a loop variable, return True"""
        if (standard_name in CCPP_LOOP_VAR_STDNAMES) and (not is_run_phase):
            # Prohibit looking for loop variables except in run phases
            retval = False
        elif (standard_name == "horizontal_dimension") and is_run_phase:
            # horizontal_dimension should not be used in run phase
            retval = False
        else:
            retval = True
        # end if
        return retval

    def __str__(self):
        """Return a string that represents this dictionary object"""
        return "VarDictionary({}, {})".format(self.name, list(self.keys()))

    def __repr__(self):
        """Return an unique representation for this object"""
        srepr = super().__repr__()
        vstart = len("VarDictionary") + 1
        if len(srepr) > vstart + 1:
            comma = ", "
        else:
            comma = ""
        # end if
        return "VarDictionary({}{}{}".format(self.name, comma, srepr[vstart:])

    def __del__(self):
        """Attempt to delete all of the variables in this dictionary"""
        self.clear()

    def __eq__(self, other):
        """Override == to restore object equality, not dictionary
        list equality"""
        return self is other

    @classmethod
    def loop_var_match(cls, standard_name):
        """Return a VarLoopSubst if <standard_name> is a loop variable,
        otherwise, return None"""
        # Strip off 'ccpp_constant_one:', if present
        if standard_name[0:18] == 'ccpp_constant_one:':
            beg = 18
        else:
            beg = 0
        # end if
        if standard_name[beg:] in CCPP_VAR_LOOP_SUBSTS:
            vmatch = CCPP_VAR_LOOP_SUBSTS[standard_name[beg:]]
        else:
            vmatch = None
        # end if
        return vmatch

    def find_loop_dim_match(self, dim_string):
        """Find a match in local dict for <dim_string>. That is, if
        <dim_string> has a loop dim substitution, and each standard name
        in that substitution is in self, return the equivalent local
        name string."""
        ldim_string = None
        if dim_string in CCPP_LOOP_DIM_SUBSTS:
            lnames = list()
            std_subst = CCPP_LOOP_DIM_SUBSTS[dim_string].split(':')
            for ssubst in std_subst:
                svar = self.find_variable(standard_name=ssubst, any_scope=False)
                if svar is not None:
                    lnames.append(svar.get_prop_value('local_name'))
                else:
                    break
                # end if
            # end for
            if len(lnames) == len(std_subst):
                ldim_string = ':'.join(lnames)
            # end if
        # end if
        return ldim_string

    @classmethod
    def find_loop_dim_from_index(cls, index_string):
        """Given a loop index standard name, find the related loop dimension.
        """
        loop_dim_string = None
        for dim_string in CCPP_LOOP_DIM_SUBSTS:
            if index_string == CCPP_LOOP_DIM_SUBSTS[dim_string]:
                loop_dim_string = dim_string
                break
            # end if
        # end for
        return loop_dim_string

    def find_loop_subst(self, standard_name, any_scope=True, context=None):
        """If <standard_name> is of the form <standard_name>_extent and that
        variable is not in the dictionary, substitute a tuple of variables,
        (<standard_name>_begin, <standard_name>_end), if those variables are
        in the dictionary.
        If <standard_name>_extent *is* present, return that variable as a
        range, ('ccpp_constant_one', <standard_name>_extent)
        In other cases, return None
        """
        loop_var = VarDictionary.loop_var_match(standard_name)
        logger_str = None
        if loop_var is not None:
            # Let us see if we can fix a loop variable
            dict_var = self.find_variable(standard_name=standard_name,
                                          any_scope=any_scope)
            if dict_var is not None:
                var_one = CCPP_CONSTANT_VARS['ccpp_constant_one']
                my_var = (var_one, dict_var)
                if self.__run_env.logger is not None:
                    lstr = "loop_subst: found {}{}"
                    logger_str = lstr.format(standard_name,
                                             context_string(context))
                # end if
            else:
                my_vars = [self.find_variable(standard_name=x,
                                              any_scope=any_scope)
                           for x in loop_var]
                if None not in my_vars:
                    my_var = tuple(my_vars)
                    if self.__run_env.logger is not None:
                        names = [x.get_prop_value('local_name')
                                 for x in my_vars]
                        lstr = "loop_subst: {} ==> ({}){}"
                        logger_str = lstr.format(standard_name,
                                                 ', '.join(names),
                                                 context_string(context))
                    # end if
                else:
                    if self.__run_env.logger is not None:
                        lstr = "loop_subst: {} ==> (??) FAILED{}"
                        logger_str = lstr.format(standard_name,
                                                 context_string(context))
                    # end if
                    my_var = None
                # end if
            # end if
        else:
            if self.__run_env.logger is not None:
                lstr = "loop_subst: {} is not a loop variable{}"
                logger_str = lstr.format(standard_name,
                                         context_string(context))
            # end if
            my_var = None
        # end if
        if logger_str is not None:
            self.__run_env.logger.debug(logger_str)
        # end if
        return my_var

    def var_call_string(self, var, loop_vars=None):
        """Construct the actual argument string for <var> by translating
        standard names to local names. String includes array bounds.
        if <loop_vars> is present, look there first for array bounds,
        even if usage requires a loop substitution.
        """
        return var.call_string(self, loop_vars=loop_vars)

    def new_internal_variable_name(self, prefix=None, max_len=63):
        """Find a new local variable name for this dictionary.
        The new name begins with <prefix>_<self.name> or with <self.name>
        (where <self.name> is this VarDictionary's name) if <prefix> is None.
        The new variable name is kept to a maximum length of <max_len>.
        """
        index = 0
        if prefix is None:
            var_prefix = '{}_var'.format(self.name)
        else:
            var_prefix = '{}'.format(prefix)
        # end if
        varlist = [x for x in self.__local_names.keys() if var_prefix in x]
        newvar = None
        while newvar is None:
            if index == 0:
                newvar = var_prefix
            else:
                newvar = '{}{}'.format(var_prefix, index)
            # end if
            index = index + 1
            if len(newvar) > max_len:
                var_prefix = var_prefix[:-1]
                newvar = None
            elif newvar in varlist:
                newvar = None
            # end if
        # end while
        return newvar

###############################################################################

# List of constant variables which are universally available
CCPP_CONSTANT_VARS =                                                         \
    VarDictionary('CCPP_CONSTANT_VARS', _MVAR_DUMMY_RUN_ENV,
                  variables=[ccpp_standard_var('ccpp_constant_one', 'module',
                                               _MVAR_DUMMY_RUN_ENV)])

###############################################################################<|MERGE_RESOLUTION|>--- conflicted
+++ resolved
@@ -204,11 +204,9 @@
                                      default_in='.true.'),
                     VariableProperty('polymorphic', bool, optional_in=True,
                                      default_in=False),
-<<<<<<< HEAD
                     VariableProperty('top_at_one', bool, optional_in=True,
-=======
+                                     default_in=False),
                     VariableProperty('target', bool, optional_in=True,
->>>>>>> e86d0a76
                                      default_in=False)]
 
 # XXgoldyXX: v debug only
