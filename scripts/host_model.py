--- conflicted
+++ resolved
@@ -19,10 +19,7 @@
     def __init__(self, meta_tables, name_in, run_env):
         """Initialize this HostModel object.
         <meta_tables> is a dictionary of parsed host metadata tables.
-<<<<<<< HEAD
-=======
            - dictionary key is title of metadata argtable
->>>>>>> 6459ff6b
         <name_in> is the name for this host model.
         <run_env> is the CCPPFrameworkEnv object for this framework run.
         """
@@ -154,11 +151,7 @@
     @property
     def constituent_module(self):
         """Return the name of host model constituent module"""
-<<<<<<< HEAD
-        return "{}_ccpp_constituents".format(self.name)
-=======
         return f"{self.name}_ccpp_constituents"
->>>>>>> 6459ff6b
 
     def argument_list(self, loop_vars=True):
         """Return a string representing the host model variable arg list"""
