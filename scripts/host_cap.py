#!/usr/bin/env python3

"""
Parse a host-model registry XML file and return the captured variables.
"""

# Python library imports
import logging
import os
# CCPP framework imports
from ccpp_suite import API, API_SOURCE_NAME
from ccpp_state_machine import CCPP_STATE_MACH
from constituents import ConstituentVarDict, CONST_DDT_NAME, CONST_DDT_MOD
from constituents import CONST_OBJ_STDNAME
from ddt_library import DDTLibrary
from file_utils import KINDS_MODULE
from framework_env import CCPPFrameworkEnv
from metadata_table import MetadataTable
from metavar import Var, VarDictionary, CCPP_CONSTANT_VARS
from metavar import CCPP_LOOP_VAR_STDNAMES
from fortran_tools import FortranWriter
from parse_tools import CCPPError
from parse_tools import ParseObject, ParseSource, ParseContext

###############################################################################
_HEADER = "cap for {host_model} calls to CCPP API"

_SUBHEAD = '''
   subroutine {host_model}_ccpp_physics_{stage}({api_vars})
'''

_SUBFOOT = '''
   end subroutine {host_model}_ccpp_physics_{stage}
'''

_API_SOURCE = ParseSource(API_SOURCE_NAME, "MODULE",
                          ParseContext(filename="host_cap.F90"))

_API_DUMMY_RUN_ENV = CCPPFrameworkEnv(None, ndict={'host_files':'',
                                                   'scheme_files':'',
                                                   'suites':''})

_SUITE_NAME_VAR = Var({'local_name':'suite_name',
                       'standard_name':'suite_name',
                       'intent':'in', 'type':'character',
                       'kind':'len=*', 'units':'', 'protected':'True',
                       'dimensions':'()'}, _API_SOURCE, _API_DUMMY_RUN_ENV)

_SUITE_PART_VAR = Var({'local_name':'suite_part',
                       'standard_name':'suite_part',
                       'intent':'in', 'type':'character',
                       'kind':'len=*', 'units':'', 'protected':'True',
                       'dimensions':'()'}, _API_SOURCE, _API_DUMMY_RUN_ENV)

###############################################################################
# Used for creating blank dictionary
_MVAR_DUMMY_RUN_ENV = CCPPFrameworkEnv(None, ndict={'host_files':'',
                                                    'scheme_files':'',
                                                    'suites':''})

# Used to prevent loop substitution lookups
_BLANK_DICT = VarDictionary(API_SOURCE_NAME, _MVAR_DUMMY_RUN_ENV)

###############################################################################
def suite_part_list(suite, stage):
###############################################################################
    """Return a list of all the suite parts for this stage"""
    run_stage = stage == 'run'
    if run_stage:
        spart_list = list()
        for spart in suite.groups:
            if suite.is_run_group(spart):
                spart_list.append(spart)
            # End if
        # End for
    else:
        spart_list = [suite.phase_group(stage)]
    # End if
    return spart_list

###############################################################################
def constituent_num_suite_subname(host_model):
###############################################################################
    """Return the name of the number of suite constituents for this run
    Because this is a user interface API function, the name is fixed."""
<<<<<<< HEAD
    return "{}_ccpp_num_suite_constituents".format(host_model.name)
=======
    return f"{host_model.name}_ccpp_num_suite_constituents"
>>>>>>> 6459ff6b

###############################################################################
def constituent_register_subname(host_model):
###############################################################################
    """Return the name of the subroutine used to register the constituent
    properties for this run.
<<<<<<< HEAD
=======
    Because this is a user interface API function, the name is fixed."""
    return f"{host_model.name}_ccpp_register_constituents"

###############################################################################
def constituent_initialize_subname(host_model):
###############################################################################
    """Return the name of the subroutine used to initialize the
    constituents for this run.
>>>>>>> 6459ff6b
    Because this is a user interface API function, the name is fixed."""
    return f"{host_model.name}_ccpp_initialize_constituents"

###############################################################################
def constituent_initialize_subname(host_model):
###############################################################################
    """Return the name of the subroutine used to initialize the
    constituents for this run.
    Because this is a user interface API function, the name is fixed."""
    return "{}_ccpp_initialize_constituents".format(host_model.name)

###############################################################################
def constituent_num_consts_funcname(host_model):
###############################################################################
    """Return the name of the function to return the number of
    constituents for this run.
    Because this is a user interface API function, the name is fixed."""
    return f"{host_model.name}_ccpp_number_constituents"

###############################################################################
def query_scheme_constituents_funcname(host_model):
###############################################################################
    """Return the name of the function to return True if the standard name
    passed in matches an existing constituent
    Because this is a user interface API function, the name is fixed."""
    return f"{host_model.name}_ccpp_is_scheme_constituent"

###############################################################################
def query_scheme_constituents_funcname(host_model):
###############################################################################
    """Return the name of the function to return True if the standard name
    passed in matches an existing constituent
    Because this is a user interface API function, the name is fixed."""
    return f"{host_model.name}_ccpp_is_scheme_constituent"

###############################################################################
def constituent_copyin_subname(host_model):
###############################################################################
    """Return the name of the subroutine to copy constituent fields to the
    host model.
    Because this is a user interface API function, the name is fixed."""
    return f"{host_model.name}_ccpp_gather_constituents"

###############################################################################
def constituent_copyout_subname(host_model):
###############################################################################
    """Return the name of the subroutine to update constituent fields from
    the host model.
    Because this is a user interface API function, the name is fixed."""
    return f"{host_model.name}_ccpp_update_constituents"

###############################################################################
def unique_local_name(loc_name, host_model):
###############################################################################
    """Create a unique local name based on the local_name property,
    <loc_name> for a variable with standard name, <std_name>.
    If <local_name> is an unique local name (not in <host_model>),
    simply return that. If not, create one and return that."""
    new_name = host_model.find_local_name(loc_name) is not None
    if new_name:
        new_lname = host_model.new_internal_variable_name(prefix=loc_name)
    else:
        new_lname = loc_name
    # end if
    return new_lname

###############################################################################
def constituent_model_object_name(host_model):
###############################################################################
    """Return the variable name of the object which holds the constituent
       metadata and field information."""
    hvar = host_model.find_variable(CONST_OBJ_STDNAME)
    if not hvar:
        raise CCPPError(f"Host model does not contain Var, {CONST_OBJ_STDNAME}")
    # end if
    return hvar.get_prop_value('local_name')

###############################################################################
def constituent_model_const_stdnames(host_model):
###############################################################################
    """Return the name of the array of constituent standard names"""
    hstr = f"{host_model.name}_model_const_stdnames"
    return unique_local_name(hstr, host_model)

###############################################################################
def constituent_model_const_indices(host_model):
###############################################################################
    """Return the name of the array of constituent field array indices"""
    hstr = f"{host_model.name}_model_const_indices"
    return unique_local_name(hstr, host_model)

###############################################################################
def constituent_model_consts(host_model):
###############################################################################
    """Return the name of the function that will return a pointer to the
       array of all constituents"""
    hstr = f"{host_model.name}_constituents_array"
    return unique_local_name(hstr, host_model)

###############################################################################
def constituent_model_advected_consts(host_model):
###############################################################################
    """Return the name of the function that will return a pointer to the
       array of advected constituents"""
    hstr = f"{host_model.name}_advected_constituents_array"
    return unique_local_name(hstr, host_model)

###############################################################################
def constituent_model_const_props(host_model):
###############################################################################
    """Return the name of the array of constituent property object pointers"""
    hstr = f"{host_model.name}_model_const_properties"
    return unique_local_name(hstr, host_model)

###############################################################################
def constituent_model_const_index(host_model):
###############################################################################
    """Return the name of the interface that returns the array index of
       a constituent array given its standard name"""
    hstr = f"{host_model.name}_const_get_index"
    return unique_local_name(hstr, host_model)

###############################################################################
def constituent_model_consts(host_model):
###############################################################################
    """Return the name of the function that will return a pointer to the
       array of all constituents"""
    hstr = "{}_constituents_array".format(host_model.name)
    return unique_local_name(hstr, host_model)

###############################################################################
def constituent_model_advected_consts(host_model):
###############################################################################
    """Return the name of the function that will return a pointer to the
       array of advected constituents"""
    hstr = "{}_advected_constituents_array".format(host_model.name)
    return unique_local_name(hstr, host_model)

###############################################################################
def constituent_model_const_props(host_model):
###############################################################################
    """Return the name of the array of constituent property object pointers"""
    hstr = "{}_model_const_properties".format(host_model.name)
    return unique_local_name(hstr, host_model)

###############################################################################
def constituent_model_const_index(host_model):
###############################################################################
    """Return the name of the interface that returns the array index of
       a constituent array given its standard name"""
    hstr = "{}_const_get_index".format(host_model.name)
    return unique_local_name(hstr, host_model)

###############################################################################
def add_constituent_vars(cap, host_model, suite_list, run_env):
###############################################################################
    """Create a DDT library containing array reference variables
    for each constituent field for all suites in <suite_list>.
    Create and return a dictionary containing an index variable for each of the
    constituents as well as the variables from the DDT object.
    Also, write declarations for these variables to <cap>.
    Since the constituents are in a DDT (ccpp_constituent_properties_t),
    create a metadata table with the required information, then parse it
    to create the dictionary.
    """
    # First create a MetadataTable for the constituents DDT
    stdname_layer = "number_of_ccpp_constituents"
    horiz_dim = "horizontal_dimension"
    vert_layer_dim = "vertical_layer_dimension"
    vert_interface_dim = "vertical_interface_dimension"
    array_layer = "vars_layer"
    # Table preamble (leave off ccpp-table-properties header)
    ddt_mdata = [
        #"[ccpp-table-properties]",
        f" name = {CONST_DDT_NAME}", " type = ddt",
        "[ccpp-arg-table]",
        f" name = {CONST_DDT_NAME}", " type = ddt",
        "[ num_layer_vars ]",
        f" standard_name = {stdname_layer}",
        " units = count", " dimensions = ()", " type = integer",
        f"[ {array_layer} ]",
        " standard_name = ccpp_constituents",
        " units = none",
        f" dimensions = ({horiz_dim}, {vert_layer_dim}, {stdname_layer})",
        " type = real", " kind = kind_phys"]
    # Add entries for each constituent (once per standard name)
    const_stdnames = set()
    for suite in suite_list:
        if run_env.verbose:
            lmsg = "Adding constituents from {} to {}"
            run_env.logger.debug(lmsg.format(suite.name, host_model.name))
        # end if
        scdict = suite.constituent_dictionary()
        for cvar in scdict.variable_list():
            std_name = cvar.get_prop_value('standard_name')
            if std_name not in const_stdnames:
                # Add a metadata entry for this constituent
                # Check dimensions and figure vertical dimension
                # Currently, we only support variables with first dimension,
                #   horizontal_dimension, and second (optional) dimension,
                #   vertical_layer_dimension or vertical_interface_dimension
                dims = cvar.get_dimensions()
                if (len(dims) < 1) or (len(dims) > 2):
                    emsg = "Unsupported constituent dimensions, '{}'"
                    dimstr = "({})".format(", ".join(dims))
                    raise CCPPError(emsg.format(dimstr))
                # end if
                hdim = dims[0].split(':')[-1]
                if hdim != 'horizontal_dimension':
                    emsg = "Unsupported first constituent dimension, '{}', "
                    emsg += "must be 'horizontal_dimension'"
                    raise CCPPError(emsg.format(hdim))
                # end if
                if len(dims) > 1:
                    vdim = dims[1].split(':')[-1]
                    if vdim == vert_layer_dim:
                        cvar_array_name = array_layer
                    else:
                        emsg = "Unsupported vertical constituent dimension, "
                        emsg += "'{}', must be '{}' or '{}'"
                        raise CCPPError(emsg.format(vdim, vert_layer_dim,
                                                    vert_interface_dim))
                    # end if
                else:
                    emsg = f"Unsupported 2-D variable, '{std_name}'"
                    raise CCPPError(emsg)
                # end if
                # First, create an index variable for <cvar>
                ind_std_name = "index_of_{}".format(std_name)
                loc_name = f"{cvar_array_name}(:,:,{ind_std_name})"
                ddt_mdata.append(f"[ {loc_name} ]")
                ddt_mdata.append(f" standard_name = {std_name}")
                units = cvar.get_prop_value('units')
                ddt_mdata.append(f" units = {units}")
                dimstr = f"({', '.join(dims)})"
                ddt_mdata.append(f" dimensions = {dimstr}")
                vtype = cvar.get_prop_value('type')
                vkind = cvar.get_prop_value('kind')
                ddt_mdata.append(f" type = {vtype} | kind = {vkind}")
                const_stdnames.add(std_name)
            # end if
        # end for
    # end for
    # Parse this table using a fake filename
    parse_obj = ParseObject(f"{host_model.name}_constituent_mod.meta",
                            ddt_mdata)
    ddt_table = MetadataTable(run_env, parse_object=parse_obj)
    ddt_lib = DDTLibrary(f"{host_model.name}_constituent_ddtlib",
                         run_env, ddts=ddt_table.sections())
    # A bit of cleanup
    del parse_obj
    del ddt_mdata
    # Now, create the "host constituent module" dictionary
    const_dict = VarDictionary(f"{host_model.name}_constituents",
                               run_env, parent_dict=host_model)
    # Add the constituents object to const_dict and write its declaration
    const_var = host_model.find_variable(CONST_OBJ_STDNAME)
    if const_var:
        const_dict.add_variable(const_var, run_env)
        const_var.write_def(cap, 1, const_dict)
    else:
        raise CCPPError(f"Missing Var, {CONST_OBJ_STDNAME}, in host model")
    # end if
    ddt_lib.collect_ddt_fields(const_dict, const_var, run_env,
                               skip_duplicates=True)
    # Declare variable for the constituent standard names array
    max_csname = max([len(x) for x in const_stdnames]) if const_stdnames else 0
    num_const_fields = len(const_stdnames)
    cs_stdname = constituent_model_const_stdnames(host_model)
    const_list = sorted(const_stdnames)
    if const_list:
        const_strs = ['"{}{}"'.format(x, ' '*(max_csname - len(x)))
                      for x in const_list]
        cs_stdame_initstr = " = (/ " + ", ".join(const_strs) + " /)"
    else:
        cs_stdame_initstr = ""
    # end if
    cap.write("character(len={}) :: {}({}){}".format(max_csname, cs_stdname,
                                                     num_const_fields,
                                                     cs_stdame_initstr), 1)
    # Declare variable for the constituent standard names array
    array_name = constituent_model_const_indices(host_model)
    cap.write("integer :: {}({}) = -1".format(array_name, num_const_fields), 1)
    # Add individual variables for each index var to the const_dict
    for index, std_name in enumerate(const_list):
        ind_std_name = "index_of_{}".format(std_name)
        ind_loc_name = "{}({})".format(array_name, index + 1)
        prop_dict = {'standard_name' : ind_std_name,
                     'local_name' : ind_loc_name, 'dimensions' : '()',
                     'units' : 'index', 'protected' : "True",
                     'type' : 'integer', 'kind' : ''}
        ind_var = Var(prop_dict, _API_SOURCE, run_env)
        const_dict.add_variable(ind_var, run_env)
    # end for
    # Add vertical dimensions for DDT call strings
    pver = host_model.find_variable(standard_name=vert_layer_dim,
                                    any_scope=False)
    if pver is not None:
        prop_dict = {'standard_name' : vert_layer_dim,
                     'local_name' : pver.get_prop_value('local_name'),
                     'units' : 'count', 'type' : 'integer',
                     'protected' : 'True', 'dimensions' : '()'}
        if const_dict.find_variable(standard_name=vert_layer_dim,
                                    any_scope=False) is None:
            ind_var = Var(prop_dict, _API_SOURCE, _API_DUMMY_RUN_ENV)
            const_dict.add_variable(ind_var, run_env)
        # end if
    # end if
    pver = host_model.find_variable(standard_name=vert_interface_dim,
                                    any_scope=False)
    if pver is not None:
        prop_dict = {'standard_name' : vert_interface_dim,
                     'local_name' : pver.get_prop_value('local_name'),
                     'units' : 'count', 'type' : 'integer',
                     'protected' : 'True', 'dimensions' : '()'}
        if const_dict.find_variable(standard_name=vert_interface_dim,
                                    any_scope=False) is None:
            ind_var = Var(prop_dict, _API_SOURCE, run_env)
            const_dict.add_variable(ind_var, run_env)
        # end if
    # end if

    return const_dict

###############################################################################
def suite_part_call_list(host_model, const_dict, suite_part, subst_loop_vars):
###############################################################################
    """Return the <host_model> controlled call list for <suite_part>.
    <const_dict> is the constituent dictionary"""
    spart_args = suite_part.call_list.variable_list(loop_vars=subst_loop_vars)
    hmvars = list() # Host model to spart dummy args
    if subst_loop_vars:
        loop_vars = host_model.loop_vars
    else:
        loop_vars = None
    # end if
    for sp_var in spart_args:
        stdname = sp_var.get_prop_value('standard_name')
        sp_lname = sp_var.get_prop_value('local_name')
        var_dicts = [host_model, const_dict]
        # Figure out which dictionary has the variable
        for vdict in var_dicts:
            hvar = vdict.find_variable(standard_name=stdname, any_scope=False)
            if hvar is not None:
                var_dict = vdict
                break
            # end if
        # end for
        if hvar is None:
            errmsg = 'No host model variable for {} in {}'
            raise CCPPError(errmsg.format(stdname, suite_part.name))
        # End if
        if stdname not in CCPP_CONSTANT_VARS:
            lname = var_dict.var_call_string(hvar, loop_vars=loop_vars)
            hmvars.append("{}={}".format(sp_lname, lname))
        # End if
    # End for
    return ', '.join(hmvars)

###############################################################################
def write_host_cap(host_model, api, module_name, output_dir, run_env):
###############################################################################
    """Write an API to allow <host_model> to call any configured CCPP suite"""
    cap_filename = os.path.join(output_dir, '{}.F90'.format(module_name))
    if run_env.logger is not None:
        msg = 'Writing CCPP Host Model Cap for {} to {}'
        run_env.logger.info(msg.format(host_model.name, cap_filename))
    # End if
    header = _HEADER.format(host_model=host_model.name)
    with FortranWriter(cap_filename, 'w', header, module_name) as cap:
        # Write module use statements
        maxmod = len(KINDS_MODULE)
        cap.write('   use {kinds}'.format(kinds=KINDS_MODULE), 1)
        modules = host_model.variable_locations()
        if modules:
            mlen = max([len(x[0]) for x in modules])
            maxmod = max(maxmod, mlen)
        # End if
        mlen = max([len(x.module) for x in api.suites])
        maxmod = max(maxmod, mlen)
        maxmod = max(maxmod, len(CONST_DDT_MOD))
        for mod in sorted(modules):
            mspc = (maxmod - len(mod[0]))*' '
            cap.write("use {}, {}only: {}".format(mod[0], mspc, mod[1]), 1)
        # End for
        mspc = ' '*(maxmod - len(CONST_DDT_MOD))
        cap.write(f"use {CONST_DDT_MOD}, {mspc}only: {CONST_DDT_NAME}", 1)
        cap.write_preamble()
        max_suite_len = 0
        for suite in api.suites:
            max_suite_len = max(max_suite_len, len(suite.module))
        # End for
        cap.comment("Public Interfaces", 1)
        # CCPP_STATE_MACH.transitions represents the host CCPP interface
        for stage in CCPP_STATE_MACH.transitions():
            stmt = "public :: {host_model}_ccpp_physics_{stage}"
            cap.write(stmt.format(host_model=host_model.name, stage=stage), 1)
        # End for
        API.declare_inspection_interfaces(cap)
        # Write the host-model interfaces for constituents
        reg_name = constituent_register_subname(host_model)
        cap.write(f"public :: {reg_name}", 1)
        init_name = constituent_initialize_subname(host_model)
        cap.write(f"public :: {init_name}", 1)
        numconsts_name = constituent_num_consts_funcname(host_model)
        cap.write(f"public :: {numconsts_name}", 1)
        queryconsts_name = query_scheme_constituents_funcname(host_model)
        cap.write(f"public :: {queryconsts_name}", 1)
        copyin_name = constituent_copyin_subname(host_model)
        cap.write(f"public :: {copyin_name}", 1)
        copyout_name = constituent_copyout_subname(host_model)
        cap.write(f"public :: {copyout_name}", 1)
        const_array_func = constituent_model_consts(host_model)
        cap.write(f"public :: {const_array_func}", 1)
        advect_array_func = constituent_model_advected_consts(host_model)
        cap.write(f"public :: {advect_array_func}", 1)
        prop_array_func = constituent_model_const_props(host_model)
        cap.write(f"public :: {prop_array_func}", 1)
        const_index_func = constituent_model_const_index(host_model)
        cap.write(f"public :: {const_index_func}", 1)
        cap.write("", 0)
        cap.write("! Private module variables", 1)
        const_dict = add_constituent_vars(cap, host_model, api.suites, run_env)
        cap.end_module_header()
        for stage in CCPP_STATE_MACH.transitions():
            # Create a dict of local variables for stage
            host_local_vars = VarDictionary(f"{host_model.name}_{stage}",
                                            run_env)
            # Create part call lists
            # Look for any loop-variable mismatch
            for suite in api.suites:
                spart_list = suite_part_list(suite, stage)
                for spart in spart_list:
                    spart_args = spart.call_list.variable_list()
                    for sp_var in spart_args:
                        stdname = sp_var.get_prop_value('standard_name')
                        hvar = const_dict.find_variable(standard_name=stdname,
                                                        any_scope=True)
                        if hvar is None:
                            errmsg = 'No host model variable for {} in {}'
                            raise CCPPError(errmsg.format(stdname, spart.name))
                        # End if
                    # End for (loop over part variables)
                # End for (loop of suite parts)
            # End for (loop over suites)
            run_stage = stage == 'run'
            # All interfaces need the suite name
            apivars = [_SUITE_NAME_VAR]
            if run_stage:
                # Only the run phase needs a suite part name
                apivars.append(_SUITE_PART_VAR)
            # End if
            # Create a list of dummy arguments with correct intent settings
            callvars = host_model.call_list(stage) # Host interface dummy args
            hdvars = list()
            subst_dict = {}
            for hvar in callvars:
                protected = hvar.get_prop_value('protected')
                stdname = hvar.get_prop_value('standard_name')
                if stdname in CCPP_LOOP_VAR_STDNAMES:
                    protected = True # Cannot modify a loop variable
                # End if
                if protected:
                    subst_dict['intent'] = 'in'
                else:
                    subst_dict['intent'] = 'inout'
                # End if
                hdvars.append(hvar.clone(subst_dict,
                                         source_name=API_SOURCE_NAME))
            # End for
            lnames = [x.get_prop_value('local_name') for x in apivars + hdvars]
            api_vlist = ", ".join(lnames)
            cap.write(_SUBHEAD.format(api_vars=api_vlist,
                                      host_model=host_model.name,
                                      stage=stage), 1)
            # Write out any suite part use statements
            for suite in api.suites:
                mspc = (max_suite_len - len(suite.module))*' '
                spart_list = suite_part_list(suite, stage)
                for spart in sorted(spart_list):
                    stmt = "use {}, {}only: {}"
                    cap.write(stmt.format(suite.module, mspc, spart.name), 2)
                # End for
            # End for
            # Write out any host model DDT input var use statements
            host_model.ddt_lib.write_ddt_use_statements(hdvars, cap, 2,
                                                        pad=max_suite_len)

            cap.write("", 1)
            # Write out dummy arguments
            for var in apivars:
                var.write_def(cap, 2, host_model)
            # End for
            for var in hdvars:
                var.write_def(cap, 2, host_model)
            # End for
            for var in host_local_vars.variable_list():
                var.write_def(cap, 2, host_model)
            # End for
            cap.write('', 0)
            # Write out the body clauses
            errmsg_name, errflg_name = api.get_errinfo_names()
            # Initialize err variables
            cap.write('{errflg} = 0'.format(errflg=errflg_name), 2)
            cap.write('{errmsg} = ""'.format(errmsg=errmsg_name), 2)
            else_str = ''
            for suite in api.suites:
                stmt = "{}if (trim(suite_name) == '{}') then"
                cap.write(stmt.format(else_str, suite.name), 2)
                if stage == 'run':
                    el2_str = ''
                    spart_list = suite_part_list(suite, stage)
                    for spart in spart_list:
                        pname = spart.name[len(suite.name)+1:]
                        stmt = "{}if (trim(suite_part) == '{}') then"
                        cap.write(stmt.format(el2_str, pname), 3)
                        call_str = suite_part_call_list(host_model, const_dict,
                                                        spart, True)
                        cap.write("call {}({})".format(spart.name, call_str), 4)
                        el2_str = 'else '
                    # End for
                    cap.write("else", 3)
                    emsg = "write({errmsg}, '(3a)')".format(errmsg=errmsg_name)
                    emsg += '"No suite part named ", '
                    emsg += 'trim(suite_part), '
                    emsg += '" found in suite {sname}"'.format(sname=suite.name)
                    cap.write(emsg, 4)
                    cap.write("{errflg} = 1".format(errflg=errflg_name), 4)
                    cap.write("end if", 3)
                else:
                    spart = suite.phase_group(stage)
                    call_str = suite_part_call_list(host_model, const_dict,
                                                    spart, False)
                    stmt = "call {}_{}({})"
                    cap.write(stmt.format(suite.name, stage, call_str), 3)
                # End if
                else_str = 'else '
            # End for
            cap.write("else", 2)
            emsg = "write({errmsg}, '(3a)')".format(errmsg=errmsg_name)
            emsg += '"No suite named ", '
            emsg += 'trim(suite_name), "found"'
            cap.write(emsg, 3)
            cap.write("{errflg} = 1".format(errflg=errflg_name), 3)
            cap.write("end if", 2)
            cap.write(_SUBFOOT.format(host_model=host_model.name,
                                      stage=stage), 1)
        # End for
        # Write the API inspection routines (e.g., list of suites)
        api.write_inspection_routines(cap)
        # Write the constituent initialization interfaces
        err_vars = host_model.find_error_variables()
        const_obj_name = constituent_model_object_name(host_model)
        cap.write("", 0)
        const_names_name = constituent_model_const_stdnames(host_model)
        const_indices_name = constituent_model_const_indices(host_model)
        ConstituentVarDict.write_host_routines(cap, host_model, reg_name, init_name,
                                               numconsts_name, queryconsts_name,
                                               copyin_name, copyout_name, 
                                               const_obj_name,
                                               const_names_name,
                                               const_indices_name,
                                               const_array_func,
                                               advect_array_func,
                                               prop_array_func,
                                               const_index_func,
                                               api.suites, err_vars)
    # End with
    return cap_filename

###############################################################################

if __name__ == "__main__":
    from parse_tools import init_log, set_log_to_null
    _LOGGER = init_log('host_registry')
    set_log_to_null(_LOGGER)
    # Run doctest
    # pylint: disable=ungrouped-imports
    import doctest
    import sys
    # pylint: enable=ungrouped-imports
    fail, _ = doctest.testmod()
    sys.exit(fail)
# end if<|MERGE_RESOLUTION|>--- conflicted
+++ resolved
@@ -83,19 +83,13 @@
 ###############################################################################
     """Return the name of the number of suite constituents for this run
     Because this is a user interface API function, the name is fixed."""
-<<<<<<< HEAD
-    return "{}_ccpp_num_suite_constituents".format(host_model.name)
-=======
     return f"{host_model.name}_ccpp_num_suite_constituents"
->>>>>>> 6459ff6b
 
 ###############################################################################
 def constituent_register_subname(host_model):
 ###############################################################################
     """Return the name of the subroutine used to register the constituent
     properties for this run.
-<<<<<<< HEAD
-=======
     Because this is a user interface API function, the name is fixed."""
     return f"{host_model.name}_ccpp_register_constituents"
 
@@ -104,7 +98,6 @@
 ###############################################################################
     """Return the name of the subroutine used to initialize the
     constituents for this run.
->>>>>>> 6459ff6b
     Because this is a user interface API function, the name is fixed."""
     return f"{host_model.name}_ccpp_initialize_constituents"
 
@@ -537,7 +530,7 @@
             # Look for any loop-variable mismatch
             for suite in api.suites:
                 spart_list = suite_part_list(suite, stage)
-                for spart in spart_list:
+                for spart in sorted(spart_list):
                     spart_args = spart.call_list.variable_list()
                     for sp_var in spart_args:
                         stdname = sp_var.get_prop_value('standard_name')
