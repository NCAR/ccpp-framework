--- conflicted
+++ resolved
@@ -699,12 +699,6 @@
                         valid_val = tval
                     else:
                         valid_val = None # i.e. pass
-<<<<<<< HEAD
-                else:
-                    valid_val = tval
-            except CCPPError:
-                valid_val = None
-=======
                     # end if
                 else:
                     valid_val = tval
@@ -712,7 +706,6 @@
             except CCPPError:
                 valid_val = None
             # end try
->>>>>>> 6459ff6b
         elif self.ptype is list:
             if isinstance(test_value, str):
                 tval = fortran_list_match(test_value)
@@ -798,32 +791,6 @@
                                        kind_types=["kind_phys=REAL64", \
                                                    "kind_dyn=REAL32", \
                                                    "kind_host=REAL64"])
-<<<<<<< HEAD
-    >>> VarCompatObj("var_stdname", "real", "kind_phys", "m", [],           \
-                     "var1_lname", "var_stdname", "real", "kind_phys",      \
-                     "m", [], "var2_lname", _DOCTEST_RUNENV) #doctest: +ELLIPSIS
-    <var_props.VarCompatObj object at 0x...>
-
-    # Test that a 2-D var with no horizontal transform works
-    >>> VarCompatObj("var_stdname", "real", "kind_phys", "m",               \
-                     ['horizontal_dimension'], "var1_lname", "var_stdname", \
-                     "real", "kind_phys", "m", ['horizontal_dimension'],    \
-                     "var2_lname", _DOCTEST_RUNENV) #doctest: +ELLIPSIS
-    <var_props.VarCompatObj object at 0x...>
-
-    # Test that a 2-D var with a horizontal transform works
-    >>> VarCompatObj("var_stdname", "real", "kind_phys", "m",               \
-                     ['horizontal_dimension'], "var1_lname", "var_stdname", \
-                     "real", "kind_phys", "m", ['horizontal_loop_extent'],  \
-                     "var2_lname", _DOCTEST_RUNENV) #doctest: +ELLIPSIS
-    <var_props.VarCompatObj object at 0x...>
-
-    # Test that a 2-D var with unit conversion m->km works
-    >>> VarCompatObj("var_stdname", "real", "kind_phys", "m",               \
-                     ['horizontal_dimension'], "var1_lname", "var_stdname", \
-                     "real", "kind_phys", "km", ['horizontal_dimension'],   \
-                     "var2_lname", _DOCTEST_RUNENV) #doctest: +ELLIPSIS
-=======
     >>> VarCompatObj("var_stdname", "real", "kind_phys", "m", [], "var1_lname", False,\
                      "var_stdname", "real", "kind_phys", "m", [], "var2_lname", False,\
                      _DOCTEST_RUNENV) #doctest: +ELLIPSIS
@@ -845,7 +812,6 @@
     >>> VarCompatObj("var_stdname", "real", "kind_phys", "m",  ['horizontal_dimension'], "var1_lname", False, \
                      "var_stdname", "real", "kind_phys", "km", ['horizontal_dimension'], "var2_lname", False, \
                      _DOCTEST_RUNENV) #doctest: +ELLIPSIS
->>>>>>> 6459ff6b
     <var_props.VarCompatObj object at 0x...>
 
     # Test that a 2-D var with unit conversion m->km works and that it
@@ -1080,15 +1046,9 @@
         >>> _DOCTEST_CONTEXT1 = ParseContext(linenum=3, filename='foo.F90')
         >>> _DOCTEST_CONTEXT2 = ParseContext(linenum=5, filename='bar.F90')
         >>> _DOCTEST_VCOMPAT = VarCompatObj("var_stdname", "real", "kind_phys", \
-<<<<<<< HEAD
-                                            "m", [], "var1_lname", "var_stdname", \
-                                            "real", "kind_phys", "m", [], \
-                                            "var2_lname", _DOCTEST_RUNENV, \
-=======
                                             "m", [], "var1_lname", False, "var_stdname", \
                                             "real", "kind_phys", "m", [], \
                                             "var2_lname", False, _DOCTEST_RUNENV, \
->>>>>>> 6459ff6b
                                             v1_context=_DOCTEST_CONTEXT1, \
                                             v2_context=_DOCTEST_CONTEXT2)
 
@@ -1140,15 +1100,9 @@
         >>> _DOCTEST_CONTEXT1 = ParseContext(linenum=3, filename='foo.F90')
         >>> _DOCTEST_CONTEXT2 = ParseContext(linenum=5, filename='bar.F90')
         >>> _DOCTEST_VCOMPAT = VarCompatObj("var_stdname", "real", "kind_phys", \
-<<<<<<< HEAD
-                                            "m", [], "var1_lname", "var_stdname", \
-                                            "real", "kind_phys", "m", [], \
-                                            "var2_lname", _DOCTEST_RUNENV, \
-=======
                                             "m", [], "var1_lname", False, "var_stdname", \
                                             "real", "kind_phys", "m", [], \
                                             "var2_lname", False, _DOCTEST_RUNENV, \
->>>>>>> 6459ff6b
                                             v1_context=_DOCTEST_CONTEXT1, \
                                             v2_context=_DOCTEST_CONTEXT2)
 
@@ -1218,15 +1172,9 @@
         >>> _DOCTEST_CONTEXT1 = ParseContext(linenum=3, filename='foo.F90')
         >>> _DOCTEST_CONTEXT2 = ParseContext(linenum=5, filename='bar.F90')
         >>> _DOCTEST_VCOMPAT = VarCompatObj("var_stdname", "real", "kind_phys", \
-<<<<<<< HEAD
-                                    "m", [], "var1_lname", "var_stdname", \
-                                    "real", "kind_phys", "m", [], \
-                                    "var2_lname", _DOCTEST_RUNENV, \
-=======
                                     "m", [], "var1_lname", False, "var_stdname", \
                                     "real", "kind_phys", "m", [], \
                                     "var2_lname", False, _DOCTEST_RUNENV, \
->>>>>>> 6459ff6b
                                     v1_context=_DOCTEST_CONTEXT1, \
                                     v2_context=_DOCTEST_CONTEXT2)
 
