--- conflicted
+++ resolved
@@ -272,14 +272,9 @@
     __table_start = re.compile(r"(?i)\s*\[\s*ccpp-table-properties\s*\]")
 
     def __init__(self, run_env, table_name_in=None, table_type_in=None,
-<<<<<<< HEAD
                  dependencies=None, relative_path=None, dyn_const_routine=None,
-                 known_ddts=None, var_dict=None, module=None, parse_object=None):
-=======
-                 dependencies=None, relative_path=None, known_ddts=None,
-                 var_dict=None, module=None, parse_object=None,
+                 known_ddts=None, var_dict=None, module=None, parse_object=None,
                  skip_ddt_check=False):
->>>>>>> 9e43b785
         """Initialize a MetadataTable, either with a name, <table_name_in>, and
         type, <table_type_in>, or with information from a file (<parse_object>).
         if <parse_object> is None, <dependencies> and <relative_path> are
