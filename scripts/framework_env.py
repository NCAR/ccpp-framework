--- conflicted
+++ resolved
@@ -10,12 +10,7 @@
 # Python library imports
 import argparse
 import os
-<<<<<<< HEAD
-# CCPP framework imports
-from parse_tools import type_name
-=======
 from parse_tools import verbose
->>>>>>> 6459ff6b
 
 _EPILOG = '''
 '''
