--- conflicted
+++ resolved
@@ -1597,16 +1597,14 @@
                                 var_defs_manual.append('integer :: ib, nb')
 
                                 # Define actions before. Always copy data in, independent of intent.
-<<<<<<< HEAD
                                 # We intentionally omit the dim string for the assignment on the right hand side,
                                 # since it worked without until now, since coding this up together with chunked array
                                 # logic is tricky, and since all this logic will go away after the models transitioned
                                 # to chunked arrays.
-=======
+                                
                                 dims_inactive = ','.join('0' for dim in tmpvar.dimensions)
                                 actions_in_inactive = '''        ! Dummy-allocate local variable to length 0
         allocate({tmpvar}({dims_inactive}))'''.format(tmpvar=tmpvar.local_name, dims_inactive=dims_inactive)
->>>>>>> b945b07f
                                 actions_in = '''        ! Allocate local variable to copy blocked data {var} into a contiguous array
         allocate({tmpvar}({dims}))
         ib = 1
@@ -1681,12 +1679,8 @@
       else
 {actions_in_inactive}
       end if
-<<<<<<< HEAD
-'''.format(conditional=conditional, actions_in=actions_in.rstrip('\n'))
-=======
 '''.format(conditional=conditionals[var_standard_name],
            actions_in=actions_in.rstrip('\n'), actions_in_inactive=actions_in_inactive.rstrip('\n'))
->>>>>>> b945b07f
                             # Add the conditionals for the "after" operations
                             actions_after += '''
       if ({conditional}) then
@@ -1694,12 +1688,8 @@
       else
 {actions_out_inactive}
       end if
-<<<<<<< HEAD
-'''.format(conditional=conditional, actions_out=actions_out.rstrip('\n'))
-=======
 '''.format(conditional=conditionals[var_standard_name],
            actions_out=actions_out.rstrip('\n'), actions_out_inactive=actions_out_inactive.rstrip('\n'))
->>>>>>> b945b07f
 
                             # Add to argument list
                             if conditional == '.true.':
