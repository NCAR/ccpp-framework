--- conflicted
+++ resolved
@@ -1135,15 +1135,10 @@
                         # kind_string is used for automated unit conversions, i.e. foo_kind_phys
                         kind_string = '_' + local_vars[var_standard_name]['kind'] if local_vars[var_standard_name]['kind'] else ''
 
-<<<<<<< HEAD
-                        # Convert blocked data in init and finalize steps
+                        # Convert blocked data in init and finalize steps - only required for variables with block number and horizontal_dimension
                         if ccpp_stage in ['init', 'timestep_init', 'timestep_finalize', 'finalize'] and \
-                                CCPP_INTERNAL_VARIABLES[CCPP_BLOCK_NUMBER] in local_vars[var_standard_name]['name']:
-=======
-                        # Convert blocked data in init and finalize steps - only required for variables with block number and horizontal_dimension
-                        if ccpp_stage in ['init', 'finalize'] and CCPP_INTERNAL_VARIABLES[CCPP_BLOCK_NUMBER] in local_vars[var_standard_name]['name'] \
-                            and CCPP_HORIZONTAL_DIMENSION in var.dimensions:
->>>>>>> f1dc8d6f
+                                CCPP_INTERNAL_VARIABLES[CCPP_BLOCK_NUMBER] in local_vars[var_standard_name]['name'] and \
+                                CCPP_HORIZONTAL_DIMENSION in var.dimensions:
                             # Reuse existing temporary variable, if possible
                             if local_vars[var_standard_name]['name'] in tmpvars.keys():
                                 # If the variable already has a local variable (tmpvar), reuse it
@@ -1154,63 +1149,7 @@
                                 # Add a local variable (tmpvar) for this variable
                                 tmpvar_cnt += 1
                                 tmpvar = copy.deepcopy(var)
-<<<<<<< HEAD
                                 tmpvar.local_name = '{0}_local'.format(var.local_name)
-                                # Only variables that contain a horizontal dimension are supported at this time.
-                                if not tmpvar.dimensions:
-                                    #actions_in = ???
-                                    #actions_out = ???
-                                    raise Exception("Cannot handle blocked data for variables w/o a horizontal dimension: {}".format(
-                                                                                                                  var_standard_name))
-                                else:
-                                    # Create string for allocating the temporary array by converting the dimensions
-                                    # (in standard_name format) to local names as known to the host model
-                                    alloc_dimensions = []
-                                    for dim in tmpvar.dimensions:
-                                        # This is not supported/implemented: tmpvar would have one dimension less
-                                        # than the original array, and the metadata requesting the variable would
-                                        # not pass the initial test that host model variables and scheme variables
-                                        # have the same rank.
-                                        if dim == CCPP_BLOCK_NUMBER:
-                                            raise Exception("{} cannot be part of the dimensions of variable {}".format(
-                                                                                  CCPP_BLOCK_NUMBER, var_standard_name))
-                                        else:
-                                            # Handle dimensions like "A:B", "A:3", "-1:Z"
-                                            if ':' in dim:
-                                                dims = dim.split(':')
-                                                try:
-                                                    dim0 = int(dims[0])
-                                                except ValueError:
-                                                    dim0 = metadata_define[dims[0]][0].local_name
-                                                try:
-                                                    dim1 = int(dims[1])
-                                                except ValueError:
-                                                    dim1 = metadata_define[dims[1]][0].local_name
-                                            # Single dimensions
-                                            else:
-                                                dim0 = 1
-                                                try:
-                                                    dim1 = int(dim)
-                                                except ValueError:
-                                                    dim1 = metadata_define[dim][0].local_name
-                                            alloc_dimensions.append('{}:{}'.format(dim0,dim1))
-
-                                    # Padding of additional dimensions - before and after the horizontal dimension;
-                                    # same as for scalars, variables w/o a horizontal dimension are not supported.
-                                    try:
-                                        hdim_index = tmpvar.dimensions.index(CCPP_HORIZONTAL_DIMENSION)
-                                    except ValueError:
-                                        raise Exception("Cannot handle blocked data for variables w/o a horizontal dimension: {}".format(
-                                                                                                                      var_standard_name))
-                                    dimpad_before = '' + ':,'*(len(tmpvar.dimensions[:hdim_index]))
-                                    dimpad_after  = '' + ',:'*(len(tmpvar.dimensions[hdim_index+1:]))
-                                    # Add necessary local variables for looping over blocks
-                                    var_defs_manual.append('integer :: ib, nb')
-                                    # Define actions before, depending on intent
-                                    if var.intent in [ 'in', 'inout' ]:
-                                        actions_in = '''        allocate({tmpvar}({dims}))
-=======
-                                tmpvar.local_name = 'tmpvar{0}'.format(tmpvar_cnt)
                                 #
                                 # Create string for allocating the temporary array by converting the dimensions
                                 # (in standard_name format) to local names as known to the host model
@@ -1254,9 +1193,7 @@
 
                                 # Define actions before, depending on intent
                                 if var.intent in [ 'in', 'inout' ]:
-                                    actions_in = '''
-        allocate({tmpvar}({dims}))
->>>>>>> f1dc8d6f
+                                    actions_in = '''        allocate({tmpvar}({dims}))
         ib = 1
         do nb=1,{block_count}
           {tmpvar}({dimpad_before}ib:ib+{block_size}-1{dimpad_after}) = {var}
@@ -1270,28 +1207,14 @@
            dimpad_before=dimpad_before,
            dimpad_after=dimpad_after,
            )
-<<<<<<< HEAD
-                                    else:
-                                        actions_in = '''        allocate({tmpvar}({dims}))
+                                else:
+                                    actions_in = '''        allocate({tmpvar}({dims}))
 '''.format(tmpvar=tmpvar.local_name,
            dims=','.join(alloc_dimensions),
            )
-                                    # Define actions after, depending on intent
-                                    if var.intent in [ 'inout', 'out' ]:
-                                        actions_out = '''        ib = 1
-=======
-                                else:
-                                    actions_in = '''
-        allocate({tmpvar}({dims}))
-'''.format(tmpvar=tmpvar.local_name,
-           dims=','.join(alloc_dimensions),
-           )
-
                                 # Define actions after, depending on intent
                                 if var.intent in [ 'inout', 'out' ]:
-                                    actions_out = '''
-        ib = 1
->>>>>>> f1dc8d6f
+                                    actions_out = '''        ib = 1
         do nb=1,{block_count}
           {var} = {tmpvar}({dimpad_before}ib:ib+{block_size}-1{dimpad_after})
           ib = ib+{block_size}
@@ -1304,14 +1227,8 @@
            dimpad_before=dimpad_before,
            dimpad_after=dimpad_after,
            )
-<<<<<<< HEAD
-                                    else:
-                                        actions_out = '''        deallocate({tmpvar})
-=======
                                 else:
-                                    actions_out = '''
-        deallocate({tmpvar})
->>>>>>> f1dc8d6f
+                                    actions_out = '''        deallocate({tmpvar})
 '''.format(tmpvar=tmpvar.local_name)
 
                                 # Set/update actions for this temporary variable
@@ -1355,7 +1272,8 @@
                                 arg = '{local_name}={var_name},'.format(local_name=var.local_name, var_name=tmpvar.local_name)
 
                         # Variables stored in blocked data structures but without horizontal dimension not supported at this time (doesn't make sense anyway)
-                        elif ccpp_stage in ['init', 'finalize'] and CCPP_INTERNAL_VARIABLES[CCPP_BLOCK_NUMBER] in local_vars[var_standard_name]['name']:
+                        elif ccpp_stage in ['init', 'timestep_init', 'timestep_finalize', 'finalize'] and \
+                                CCPP_INTERNAL_VARIABLES[CCPP_BLOCK_NUMBER] in local_vars[var_standard_name]['name']:
                             raise Exception("Variables stored in blocked data structures but without horizontal dimension not supported at this time: {}".format(var_standard_name))
 
                         # Unit conversions without converting blocked data structures
