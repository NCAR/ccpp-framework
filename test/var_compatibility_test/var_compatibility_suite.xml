--- conflicted
+++ resolved
@@ -2,11 +2,6 @@
 
 <suite name="var_compatibility_suite" version="1.0">
   <group name="radiation">
-<<<<<<< HEAD
-    <scheme>effr_pre</scheme>
-    <scheme>effr_calc</scheme>
-    <scheme>effr_post</scheme>
-=======
     <subcycle loop="num_subcycles_for_effr">
       <scheme>effr_pre</scheme>
       <subcycle loop="2">
@@ -14,7 +9,6 @@
       </subcycle>
       <scheme>effr_post</scheme>
     </subcycle>
->>>>>>> dcb5ed50
     <scheme>effr_diag</scheme>
     <scheme>rad_lw</scheme>
     <scheme>rad_sw</scheme>
