--- conflicted
+++ resolved
@@ -59,7 +59,6 @@
   dimensions = ()
   type = real
   kind = kind_phys
-<<<<<<< HEAD
 [scalar_varA]
   standard_name = scalar_variable_for_testing_a
   long_name = unused scalar variable A
@@ -81,11 +80,9 @@
   dimensions = ()
   type = real
   kind = kind_phys
-=======
 [scheme_order]
   standard_name = scheme_order_in_suite
   long_name = scheme order in suite definition file
   units = None
   dimensions = ()
-  type = integer
->>>>>>> d73512a0
+  type = integer