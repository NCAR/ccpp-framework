--- conflicted
+++ resolved
@@ -59,7 +59,6 @@
   dimensions = ()
   type = real
   kind = kind_phys
-<<<<<<< HEAD
 [ tke ]
   standard_name = turbulent_kinetic_energy
   long_name = turbulent_kinetic_energy
@@ -74,7 +73,6 @@
   dimensions = ()
   type = real
   kind = kind_phys
-=======
 [scalar_varA]
   standard_name = scalar_variable_for_testing_a
   long_name = unused scalar variable A
@@ -106,5 +104,4 @@
   long_name = Number of times to subcycle the effr calculation
   units = None
   dimensions = ()
-  type = integer
->>>>>>> 052dac2a
+  type = integer