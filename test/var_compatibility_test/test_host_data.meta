[ccpp-table-properties]
  name = physics_state
  type = ddt
[ccpp-arg-table]
  name = physics_state
  type = ddt
[effrr]
  standard_name = effective_radius_of_stratiform_cloud_rain_particle
  long_name = effective radius of cloud rain particle in meter
  units = m
  dimensions = (horizontal_dimension,vertical_layer_dimension)
  type = real
  kind = kind_phys
[effrl]
  standard_name = effective_radius_of_stratiform_cloud_liquid_water_particle
  long_name = effective radius of cloud liquid water particle in meter
  units = m
  dimensions = (horizontal_dimension,vertical_layer_dimension)
  type = real
  kind = kind_phys
[effri]
  standard_name = effective_radius_of_stratiform_cloud_ice_particle
  long_name = effective radius of cloud ice water particle in meter
  units = m
  dimensions = (horizontal_dimension,vertical_layer_dimension)
  type = real
  kind = kind_phys
  active = (flag_indicating_cloud_microphysics_has_ice)
[effrg]
  standard_name = effective_radius_of_stratiform_cloud_graupel
  long_name = effective radius of cloud graupel in meter
  units = m
  dimensions = (horizontal_dimension,vertical_layer_dimension)
  type = real
  kind = kind_phys
  active = (flag_indicating_cloud_microphysics_has_graupel)
<<<<<<< HEAD
[ncg]
  standard_name = cloud_graupel_number_concentration
  long_name = number concentration of cloud graupel
  units = kg-1
  dimensions = (horizontal_dimension,vertical_layer_dimension)
  type = real
  kind = kind_phys
  intent = in
  active = (flag_indicating_cloud_microphysics_has_graupel)
[nci]
  standard_name = cloud_ice_number_concentration
  long_name = number concentration of cloud ice
  units = kg-1
  dimensions = (horizontal_dimension,vertical_layer_dimension)
  type = real
  kind = kind_phys
  intent = in
  active = (flag_indicating_cloud_microphysics_has_ice)
=======
[scalar_var]
  standard_name = scalar_variable_for_testing
  long_name = unused scalar variable
  units = m
  dimensions = ()
  type = real
  kind = kind_phys
>>>>>>> ff28d15d
<|MERGE_RESOLUTION|>--- conflicted
+++ resolved
@@ -34,7 +34,6 @@
   type = real
   kind = kind_phys
   active = (flag_indicating_cloud_microphysics_has_graupel)
-<<<<<<< HEAD
 [ncg]
   standard_name = cloud_graupel_number_concentration
   long_name = number concentration of cloud graupel
@@ -53,12 +52,10 @@
   kind = kind_phys
   intent = in
   active = (flag_indicating_cloud_microphysics_has_ice)
-=======
 [scalar_var]
   standard_name = scalar_variable_for_testing
   long_name = unused scalar variable
   units = m
   dimensions = ()
   type = real
-  kind = kind_phys
->>>>>>> ff28d15d
+  kind = kind_phys