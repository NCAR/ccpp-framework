[ccpp-table-properties]
  name = physics_state
  type = ddt
  dependencies = module_rad_ddt.F90
[ccpp-arg-table]
  name = physics_state
  type = ddt
[effrr]
  standard_name = effective_radius_of_stratiform_cloud_rain_particle
  long_name = effective radius of cloud rain particle in meter
  units = m
  dimensions = (horizontal_dimension,vertical_layer_dimension)
  type = real
  kind = kind_phys
[effrl]
  standard_name = effective_radius_of_stratiform_cloud_liquid_water_particle
  long_name = effective radius of cloud liquid water particle in meter
  units = m
  dimensions = (horizontal_dimension,vertical_layer_dimension)
  type = real
  kind = kind_phys
[effri]
  standard_name = effective_radius_of_stratiform_cloud_ice_particle
  long_name = effective radius of cloud ice water particle in meter
  units = m
  dimensions = (horizontal_dimension,vertical_layer_dimension)
  type = real
  kind = kind_phys
  active = (flag_indicating_cloud_microphysics_has_ice)
[effrg]
  standard_name = effective_radius_of_stratiform_cloud_graupel
  long_name = effective radius of cloud graupel in meter
  units = m
  dimensions = (horizontal_dimension,vertical_layer_dimension)
  type = real
  kind = kind_phys
  active = (flag_indicating_cloud_microphysics_has_graupel)
[ncg]
  standard_name = cloud_graupel_number_concentration
  long_name = number concentration of cloud graupel
  units = kg-1
  dimensions = (horizontal_dimension,vertical_layer_dimension)
  type = real
  kind = kind_phys
  intent = in
  active = (flag_indicating_cloud_microphysics_has_graupel)
[nci]
  standard_name = cloud_ice_number_concentration
  long_name = number concentration of cloud ice
  units = kg-1
  dimensions = (horizontal_dimension,vertical_layer_dimension)
  type = real
  kind = kind_phys
  intent = in
  active = (flag_indicating_cloud_microphysics_has_ice)
[scalar_var]
  standard_name = scalar_variable_for_testing
  long_name = unused scalar variable
  units = m
  dimensions = ()
  type = real
  kind = kind_phys
<<<<<<< HEAD
[ tke ]
  standard_name = turbulent_kinetic_energy
  long_name = turbulent_kinetic_energy
  units = J kg-1
  dimensions = ()
  type = real
  kind = kind_phys
[ tke2 ]
  standard_name = turbulent_kinetic_energy2
  long_name = turbulent_kinetic_energy2
  units = m2 s-2
  dimensions = ()
  type = real
  kind = kind_phys
=======
[fluxSW]
  standard_name = shortwave_radiation_fluxes
  long_name = shortwave radiation fluxes
  units = W m-2
  dimensions = (horizontal_dimension)
  type = ty_rad_sw
[fluxLW]
  standard_name = longwave_radiation_fluxes
  long_name = longwave radiation fluxes
  units = W m-2
  dimensions = (horizontal_dimension)
  type = ty_rad_lw
>>>>>>> c3223755
[scalar_varA]
  standard_name = scalar_variable_for_testing_a
  long_name = unused scalar variable A
  units = m
  dimensions = ()
  type = real
  kind = kind_phys
[scalar_varB]
  standard_name = scalar_variable_for_testing_b
  long_name = unused scalar variable B
  units = m
  dimensions = ()
  type = real
  kind = kind_phys
[scalar_varC]
  standard_name = scalar_variable_for_testing_c
  long_name = unused scalar variable C
  units = m
  dimensions = ()
  type = integer
[scheme_order]
  standard_name = scheme_order_in_suite
  long_name = scheme order in suite definition file
  units = None
  dimensions = ()
  type = integer
[num_subcycles]
  standard_name = num_subcycles_for_effr
  long_name = Number of times to subcycle the effr calculation
  units = None
  dimensions = ()
  type = integer

[ccpp-table-properties]
  name = test_host_data
  type = module
  dependencies = module_rad_ddt.F90
[ccpp-arg-table]
  name = test_host_data
  type = module<|MERGE_RESOLUTION|>--- conflicted
+++ resolved
@@ -60,7 +60,6 @@
   dimensions = ()
   type = real
   kind = kind_phys
-<<<<<<< HEAD
 [ tke ]
   standard_name = turbulent_kinetic_energy
   long_name = turbulent_kinetic_energy
@@ -75,7 +74,6 @@
   dimensions = ()
   type = real
   kind = kind_phys
-=======
 [fluxSW]
   standard_name = shortwave_radiation_fluxes
   long_name = shortwave radiation fluxes
@@ -88,7 +86,6 @@
   units = W m-2
   dimensions = (horizontal_dimension)
   type = ty_rad_lw
->>>>>>> c3223755
 [scalar_varA]
   standard_name = scalar_variable_for_testing_a
   long_name = unused scalar variable A
