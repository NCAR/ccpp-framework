--- conflicted
+++ resolved
@@ -75,15 +75,12 @@
                           "effective_radius_of_stratiform_cloud_graupel",
                           "cloud_graupel_number_concentration",
                           "scalar_variable_for_testing",
-<<<<<<< HEAD
                           "turbulent_kinetic_energy",
                           "turbulent_kinetic_energy2",
-=======
                           "scalar_variable_for_testing_a",
                           "scalar_variable_for_testing_b",
                           "scalar_variable_for_testing_c",
                           "scheme_order_in_suite",
->>>>>>> 052dac2a
                           "flag_indicating_cloud_microphysics_has_graupel",
                           "flag_indicating_cloud_microphysics_has_ice",
                           "num_subcycles_for_effr"]
@@ -93,14 +90,11 @@
                            "effective_radius_of_stratiform_cloud_snow_particle",
                            "cloud_ice_number_concentration",
                            "effective_radius_of_stratiform_cloud_rain_particle",
-<<<<<<< HEAD
                            "turbulent_kinetic_energy",
                            "turbulent_kinetic_energy2",
-                           "scalar_variable_for_testing"]
-=======
+                           "scalar_variable_for_testing",
                            "scalar_variable_for_testing",
                            "scheme_order_in_suite"]
->>>>>>> 052dac2a
 _REQUIRED_VARS_VAR_ACTION = _INPUT_VARS_VAR_ACTION + _OUTPUT_VARS_VAR_ACTION
 
 def fields_string(field_type, field_list, sep):
