#! /usr/bin/env python3
"""
-----------------------------------------------------------------------
 Description:  Test capgen database report python interface

 Assumptions:

 Command line arguments: build_dir database_filepath

 Usage: python test_reports <build_dir> <database_filepath>
-----------------------------------------------------------------------
"""
import sys
import os

_TEST_DIR = os.path.dirname(os.path.abspath(__file__))
_FRAMEWORK_DIR = os.path.abspath(os.path.join(_TEST_DIR, os.pardir, os.pardir))
_SCRIPTS_DIR = os.path.join(_FRAMEWORK_DIR, "scripts")
_SRC_DIR = os.path.join(_FRAMEWORK_DIR, "src")

if not os.path.exists(_SCRIPTS_DIR):
    raise ImportError("Cannot find scripts directory")
# end if

if ((sys.version_info[0] < 3) or
    (sys.version_info[0] == 3) and (sys.version_info[1] < 8)):
    raise Exception("Python 3.8 or greater required")
# end if

sys.path.append(_SCRIPTS_DIR)
# pylint: disable=wrong-import-position
from ccpp_datafile import datatable_report, DatatableReport
# pylint: enable=wrong-import-position

def usage(errmsg=None):
    """Raise an exception with optional error message and usage message"""
    emsg = "usage: {} <build_dir> <database_filepath>"
    if errmsg:
        emsg = errmsg + '\n' + emsg
    # end if
    raise ValueError(emsg.format(sys.argv[0]))

if len(sys.argv) != 3:
    usage()
# end if

_BUILD_DIR = os.path.abspath(sys.argv[1])
_DATABASE = os.path.abspath(sys.argv[2])
if not os.path.isdir(_BUILD_DIR):
    _EMSG = "<build_dir> must be an existing build directory"
    usage(_EMSG)
# end if
if (not os.path.exists(_DATABASE)) or (not os.path.isfile(_DATABASE)):
    _EMSG = "<database_filepath> must be an existing CCPP database file"
    usage(_EMSG)
# end if

# Check data
_HOST_FILES = [os.path.join(_BUILD_DIR, "ccpp", "test_host_ccpp_cap.F90")]
_SUITE_FILES = [os.path.join(_BUILD_DIR, "ccpp", "ccpp_var_compatibility_suite_cap.F90")]
_UTILITY_FILES = [os.path.join(_BUILD_DIR, "ccpp", "ccpp_kinds.F90"),
                  os.path.join(_SRC_DIR, "ccpp_constituent_prop_mod.F90"),
                  os.path.join(_SRC_DIR, "ccpp_hashable.F90"),
                  os.path.join(_SRC_DIR, "ccpp_hash_table.F90")]
_CCPP_FILES = _UTILITY_FILES + \
              [os.path.join(_BUILD_DIR, "ccpp", "test_host_ccpp_cap.F90"),
               os.path.join(_BUILD_DIR, "ccpp", "ccpp_var_compatibility_suite_cap.F90")]
_MODULE_LIST = ["effr_calc", "effr_diag", "effr_post", "effr_pre"]
_SUITE_LIST = ["var_compatibility_suite"]
_INPUT_VARS_VAR_ACTION = ["horizontal_loop_begin", "horizontal_loop_end", "horizontal_dimension", "vertical_layer_dimension",
                          "effective_radius_of_stratiform_cloud_liquid_water_particle",
                          "effective_radius_of_stratiform_cloud_rain_particle",
                          "effective_radius_of_stratiform_cloud_snow_particle",
                          "effective_radius_of_stratiform_cloud_graupel",
                          "cloud_graupel_number_concentration",
                          "scalar_variable_for_testing",
                          "turbulent_kinetic_energy",
                          "flag_indicating_cloud_microphysics_has_graupel",
                          "flag_indicating_cloud_microphysics_has_ice"]
_OUTPUT_VARS_VAR_ACTION = ["ccpp_error_code", "ccpp_error_message",
                           "effective_radius_of_stratiform_cloud_ice_particle",
                           "effective_radius_of_stratiform_cloud_liquid_water_particle",
                           "effective_radius_of_stratiform_cloud_snow_particle",
                           "cloud_ice_number_concentration",
<<<<<<< HEAD
                           "scalar_variable_for_testing",
                           "turbulent_kinetic_energy"]
=======
                           "effective_radius_of_stratiform_cloud_rain_particle",
                           "scalar_variable_for_testing"]
>>>>>>> 48443af9
_REQUIRED_VARS_VAR_ACTION = _INPUT_VARS_VAR_ACTION + _OUTPUT_VARS_VAR_ACTION

def fields_string(field_type, field_list, sep):
    """Create an error string for <field_type> field(s), <field_list>.
    <sep> is used to separate items in <field_list>"""
    indent = ' '*11
    if field_list:
        if len(field_list) > 1:
            field_str = "{} Fields: ".format(field_type)
        else:
            field_str = "{} Field: ".format(field_type)
        # end if
        fmsg = "\n{}{}{}".format(indent, field_str, sep.join(field_list))
    else:
        fmsg = ""
    # end if
    return fmsg

def check_datatable(database, report_type, check_list,
                    sep=',', exclude_protected=False):
    """Run a database report and check the return string.
    If an error is found, print an error message.
    Return the number of errors"""
    if sep is None:
        sep = ','
    # end if
    test_str = datatable_report(database, report_type, sep, exclude_protected=exclude_protected)
    test_list = [x for x in test_str.split(sep) if x]
    missing = list()
    unexpected = list()
    for item in check_list:
        if item not in test_list:
            missing.append(item)
        # end if
    # end for
    for item in test_list:
        if item not in check_list:
            unexpected.append(item)
        # end if
    # end for
    if missing or unexpected:
        vmsg = "ERROR in {} datafile check:".format(report_type.action)
        vmsg += fields_string("Missing", missing, sep)
        vmsg += fields_string("Unexpected", unexpected, sep)
        print(vmsg)
    else:
        print("{} report okay".format(report_type.action))
    # end if
    return len(missing) + len(unexpected)

NUM_ERRORS = 0
print("Checking required files from python:")
NUM_ERRORS += check_datatable(_DATABASE, DatatableReport("host_files"),
                              _HOST_FILES)
NUM_ERRORS += check_datatable(_DATABASE, DatatableReport("suite_files"),
                              _SUITE_FILES)
NUM_ERRORS += check_datatable(_DATABASE, DatatableReport("utility_files"),
                              _UTILITY_FILES)
NUM_ERRORS += check_datatable(_DATABASE, DatatableReport("ccpp_files"),
                              _CCPP_FILES)
print("\nChecking lists from python")
NUM_ERRORS += check_datatable(_DATABASE, DatatableReport("module_list"),
                              _MODULE_LIST)
NUM_ERRORS += check_datatable(_DATABASE, DatatableReport("suite_list"),
                              _SUITE_LIST)
print("\nChecking variables for var_compatibility suite from python")
NUM_ERRORS += check_datatable(_DATABASE, DatatableReport("required_variables",
                                                         value="var_compatibility_suite"),
                              _REQUIRED_VARS_VAR_ACTION)
NUM_ERRORS += check_datatable(_DATABASE, DatatableReport("input_variables",
                                                         value="var_compatibility_suite"),
                              _INPUT_VARS_VAR_ACTION)
NUM_ERRORS += check_datatable(_DATABASE, DatatableReport("output_variables",
                                                         value="var_compatibility_suite"),
                              _OUTPUT_VARS_VAR_ACTION)

sys.exit(NUM_ERRORS)<|MERGE_RESOLUTION|>--- conflicted
+++ resolved
@@ -82,13 +82,8 @@
                            "effective_radius_of_stratiform_cloud_liquid_water_particle",
                            "effective_radius_of_stratiform_cloud_snow_particle",
                            "cloud_ice_number_concentration",
-<<<<<<< HEAD
-                           "scalar_variable_for_testing",
-                           "turbulent_kinetic_energy"]
-=======
                            "effective_radius_of_stratiform_cloud_rain_particle",
                            "scalar_variable_for_testing"]
->>>>>>> 48443af9
 _REQUIRED_VARS_VAR_ACTION = _INPUT_VARS_VAR_ACTION + _OUTPUT_VARS_VAR_ACTION
 
 def fields_string(field_type, field_list, sep):
