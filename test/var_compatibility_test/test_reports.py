#! /usr/bin/env python3
"""
-----------------------------------------------------------------------
 Description:  Test capgen database report python interface

 Assumptions:

 Command line arguments: build_dir database_filepath

 Usage: python test_reports <build_dir> <database_filepath>
-----------------------------------------------------------------------
"""
import sys
import os

_TEST_DIR = os.path.dirname(os.path.abspath(__file__))
_FRAMEWORK_DIR = os.path.abspath(os.path.join(_TEST_DIR, os.pardir, os.pardir))
_SCRIPTS_DIR = os.path.join(_FRAMEWORK_DIR, "scripts")
_SRC_DIR = os.path.join(_FRAMEWORK_DIR, "src")

if not os.path.exists(_SCRIPTS_DIR):
    raise ImportError("Cannot find scripts directory")
# end if

if ((sys.version_info[0] < 3) or
    (sys.version_info[0] == 3) and (sys.version_info[1] < 8)):
    raise Exception("Python 3.8 or greater required")
# end if

sys.path.append(_SCRIPTS_DIR)
# pylint: disable=wrong-import-position
from ccpp_datafile import datatable_report, DatatableReport
# pylint: enable=wrong-import-position

def usage(errmsg=None):
    """Raise an exception with optional error message and usage message"""
    emsg = "usage: {} <build_dir> <database_filepath>"
    if errmsg:
        emsg = errmsg + '\n' + emsg
    # end if
    raise ValueError(emsg.format(sys.argv[0]))

if len(sys.argv) != 3:
    usage()
# end if

_BUILD_DIR = os.path.abspath(sys.argv[1])
_DATABASE = os.path.abspath(sys.argv[2])
if not os.path.isdir(_BUILD_DIR):
    _EMSG = "<build_dir> must be an existing build directory"
    usage(_EMSG)
# end if
if (not os.path.exists(_DATABASE)) or (not os.path.isfile(_DATABASE)):
    _EMSG = "<database_filepath> must be an existing CCPP database file"
    usage(_EMSG)
# end if

# Check data
_HOST_FILES = [os.path.join(_BUILD_DIR, "ccpp", "test_host_ccpp_cap.F90")]
_SUITE_FILES = [os.path.join(_BUILD_DIR, "ccpp", "ccpp_var_compatibility_suite_cap.F90")]
_UTILITY_FILES = [os.path.join(_BUILD_DIR, "ccpp", "ccpp_kinds.F90"),
                  os.path.join(_SRC_DIR, "ccpp_constituent_prop_mod.F90"),
                  os.path.join(_SRC_DIR, "ccpp_hashable.F90"),
                  os.path.join(_SRC_DIR, "ccpp_hash_table.F90")]
_CCPP_FILES = _UTILITY_FILES + \
              [os.path.join(_BUILD_DIR, "ccpp", "test_host_ccpp_cap.F90"),
               os.path.join(_BUILD_DIR, "ccpp", "ccpp_var_compatibility_suite_cap.F90")]
_MODULE_LIST = ["effr_calc", "effr_diag", "effr_post", "effr_pre", "rad_lw", "rad_sw"]
_SUITE_LIST = ["var_compatibility_suite"]
_DEPENDENCIES = [ os.path.join(_TEST_DIR, "module_rad_ddt.F90")]
_INPUT_VARS_VAR_ACTION = ["horizontal_loop_begin", "horizontal_loop_end", "horizontal_dimension", "vertical_layer_dimension",
                          "effective_radius_of_stratiform_cloud_liquid_water_particle",
                          "effective_radius_of_stratiform_cloud_rain_particle",
                          "effective_radius_of_stratiform_cloud_snow_particle",
                          "effective_radius_of_stratiform_cloud_graupel",
                          "cloud_graupel_number_concentration",
                          "scalar_variable_for_testing",
                          "scheme_order_in_suite",
                          "flag_indicating_cloud_microphysics_has_graupel",
                          "flag_indicating_cloud_microphysics_has_ice",
                          "shortwave_radiation_fluxes",
                          "longwave_radiation_fluxes"]
_OUTPUT_VARS_VAR_ACTION = ["ccpp_error_code", "ccpp_error_message",
                           "effective_radius_of_stratiform_cloud_ice_particle",
                           "effective_radius_of_stratiform_cloud_liquid_water_particle",
                           "effective_radius_of_stratiform_cloud_snow_particle",
                           "cloud_ice_number_concentration",
                           "effective_radius_of_stratiform_cloud_rain_particle",
                           "scalar_variable_for_testing",
<<<<<<< HEAD
                           "shortwave_radiation_fluxes",
                           "longwave_radiation_fluxes"]
=======
                           "scheme_order_in_suite"]
>>>>>>> d3221039
_REQUIRED_VARS_VAR_ACTION = _INPUT_VARS_VAR_ACTION + _OUTPUT_VARS_VAR_ACTION

def fields_string(field_type, field_list, sep):
    """Create an error string for <field_type> field(s), <field_list>.
    <sep> is used to separate items in <field_list>"""
    indent = ' '*11
    if field_list:
        if len(field_list) > 1:
            field_str = "{} Fields: ".format(field_type)
        else:
            field_str = "{} Field: ".format(field_type)
        # end if
        fmsg = "\n{}{}{}".format(indent, field_str, sep.join(field_list))
    else:
        fmsg = ""
    # end if
    return fmsg

def check_datatable(database, report_type, check_list,
                    sep=',', exclude_protected=False):
    """Run a database report and check the return string.
    If an error is found, print an error message.
    Return the number of errors"""
    if sep is None:
        sep = ','
    # end if
    test_str = datatable_report(database, report_type, sep, exclude_protected=exclude_protected)
    test_list = [x for x in test_str.split(sep) if x]
    missing = list()
    unexpected = list()
    for item in check_list:
        if item not in test_list:
            missing.append(item)
        # end if
    # end for
    for item in test_list:
        if item not in check_list:
            unexpected.append(item)
        # end if
    # end for
    if missing or unexpected:
        vmsg = "ERROR in {} datafile check:".format(report_type.action)
        vmsg += fields_string("Missing", missing, sep)
        vmsg += fields_string("Unexpected", unexpected, sep)
        print(vmsg)
    else:
        print("{} report okay".format(report_type.action))
    # end if
    return len(missing) + len(unexpected)

NUM_ERRORS = 0
print("Checking required files from python:")
NUM_ERRORS += check_datatable(_DATABASE, DatatableReport("host_files"),
                              _HOST_FILES)
NUM_ERRORS += check_datatable(_DATABASE, DatatableReport("suite_files"),
                              _SUITE_FILES)
NUM_ERRORS += check_datatable(_DATABASE, DatatableReport("utility_files"),
                              _UTILITY_FILES)
NUM_ERRORS += check_datatable(_DATABASE, DatatableReport("ccpp_files"),
                              _CCPP_FILES)
print("\nChecking lists from python")
NUM_ERRORS += check_datatable(_DATABASE, DatatableReport("module_list"),
                              _MODULE_LIST)
NUM_ERRORS += check_datatable(_DATABASE, DatatableReport("suite_list"),
                              _SUITE_LIST)
NUM_ERRORS += check_datatable(_DATABASE, DatatableReport("dependencies"),
                              _DEPENDENCIES)
print("\nChecking variables for var_compatibility suite from python")
NUM_ERRORS += check_datatable(_DATABASE, DatatableReport("required_variables",
                                                         value="var_compatibility_suite"),
                              _REQUIRED_VARS_VAR_ACTION)
NUM_ERRORS += check_datatable(_DATABASE, DatatableReport("input_variables",
                                                         value="var_compatibility_suite"),
                              _INPUT_VARS_VAR_ACTION)
NUM_ERRORS += check_datatable(_DATABASE, DatatableReport("output_variables",
                                                         value="var_compatibility_suite"),
                              _OUTPUT_VARS_VAR_ACTION)

sys.exit(NUM_ERRORS)<|MERGE_RESOLUTION|>--- conflicted
+++ resolved
@@ -87,12 +87,9 @@
                            "cloud_ice_number_concentration",
                            "effective_radius_of_stratiform_cloud_rain_particle",
                            "scalar_variable_for_testing",
-<<<<<<< HEAD
                            "shortwave_radiation_fluxes",
-                           "longwave_radiation_fluxes"]
-=======
+                           "longwave_radiation_fluxes",
                            "scheme_order_in_suite"]
->>>>>>> d3221039
 _REQUIRED_VARS_VAR_ACTION = _INPUT_VARS_VAR_ACTION + _OUTPUT_VARS_VAR_ACTION
 
 def fields_string(field_type, field_list, sep):
