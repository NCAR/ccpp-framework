--- conflicted
+++ resolved
@@ -72,23 +72,16 @@
                           "effective_radius_of_stratiform_cloud_rain_particle",
                           "effective_radius_of_stratiform_cloud_snow_particle",
                           "effective_radius_of_stratiform_cloud_graupel",
-<<<<<<< HEAD
                           "cloud_graupel_number_concentration",
+                          "scalar_variable_for_testing",
                           "flag_indicating_cloud_microphysics_has_graupel",
                           "flag_indicating_cloud_microphysics_has_ice"]
-=======
-                          "scalar_variable_for_testing",
-                          "flag_indicating_cloud_microphysics_has_graupel"]
->>>>>>> ff28d15d
 _OUTPUT_VARS_VAR_ACTION = ["ccpp_error_code", "ccpp_error_message",
                            "effective_radius_of_stratiform_cloud_ice_particle",
                            "effective_radius_of_stratiform_cloud_liquid_water_particle",
                            "effective_radius_of_stratiform_cloud_snow_particle",
-<<<<<<< HEAD
-                           "cloud_ice_number_concentration"]
-=======
+                           "cloud_ice_number_concentration",
                            "scalar_variable_for_testing"]
->>>>>>> ff28d15d
 _REQUIRED_VARS_VAR_ACTION = _INPUT_VARS_VAR_ACTION + _OUTPUT_VARS_VAR_ACTION
 
 def fields_string(field_type, field_list, sep):
