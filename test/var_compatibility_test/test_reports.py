--- conflicted
+++ resolved
@@ -81,12 +81,9 @@
                           "scheme_order_in_suite",
                           "flag_indicating_cloud_microphysics_has_graupel",
                           "flag_indicating_cloud_microphysics_has_ice",
-<<<<<<< HEAD
                           "shortwave_radiation_fluxes",
-                          "longwave_radiation_fluxes"]
-=======
+                          "longwave_radiation_fluxes",
                           "num_subcycles_for_effr"]
->>>>>>> dcb5ed50
 _OUTPUT_VARS_VAR_ACTION = ["ccpp_error_code", "ccpp_error_message",
                            "effective_radius_of_stratiform_cloud_ice_particle",
                            "effective_radius_of_stratiform_cloud_liquid_water_particle",
