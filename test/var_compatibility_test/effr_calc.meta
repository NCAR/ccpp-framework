--- conflicted
+++ resolved
@@ -78,7 +78,6 @@
   type = real
   kind = 8
   intent = inout
-<<<<<<< HEAD
   top_at_one = True
 [ncl_out]
   standard_name = cloud_liquid_number_concentration
@@ -89,8 +88,6 @@
   kind = kind_phys
   intent = out
   optional = True
-=======
-  top_at_one = .true.
 [has_graupel]
   standard_name = flag_indicating_cloud_microphysics_has_graupel
   long_name = flag indicating that the cloud microphysics produces graupel
@@ -106,7 +103,6 @@
   type = real
   kind = kind_phys
   intent = inout
->>>>>>> ff28d15d
 [ errmsg ]
   standard_name = ccpp_error_message
   long_name = Error message for error handling in CCPP
