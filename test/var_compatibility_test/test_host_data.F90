module test_host_data

  use ccpp_kinds, only: kind_phys

  !> \section arg_table_physics_state  Argument Table
  !! \htmlinclude arg_table_physics_state.html
  type physics_state
     real(kind_phys), dimension(:,:), allocatable :: &
          effrr,                                     & ! effective radius of cloud rain
          effrl,                                     & ! effective radius of cloud liquid water
          effri,                                     & ! effective radius of cloud ice
          effrg,                                     & ! effective radius of cloud graupel
          ncg,                                       & ! number concentration of cloud graupel
          nci                                          ! number concentration of cloud ice
     real(kind_phys) :: scalar_var
<<<<<<< HEAD
     real(kind_phys) :: scalar_varA
     real(kind_phys) :: scalar_varB
     real(kind_phys) :: scalar_varC
=======
     integer :: scheme_order
>>>>>>> d73512a0
  end type physics_state

  public allocate_physics_state

contains

  subroutine allocate_physics_state(cols, levels, state, has_graupel, has_ice)
    integer,             intent(in)  :: cols
    integer,             intent(in)  :: levels
    type(physics_state), intent(out) :: state
    logical,             intent(in)  :: has_graupel
    logical,             intent(in)  :: has_ice

    if (allocated(state%effrr)) then
       deallocate(state%effrr)
    end if
    allocate(state%effrr(cols, levels))

    if (allocated(state%effrl)) then
       deallocate(state%effrl)
    end if
    allocate(state%effrl(cols, levels))

    if (has_ice) then
       if (allocated(state%effri)) then
          deallocate(state%effri)
       end if
       allocate(state%effri(cols, levels))
    endif

    if (has_graupel) then
       if (allocated(state%effrg)) then
          deallocate(state%effrg)
       end if
       allocate(state%effrg(cols, levels))

       if (allocated(state%ncg)) then
          deallocate(state%ncg)
       end if
       allocate(state%ncg(cols, levels))
    endif

    if (has_ice) then
       if (allocated(state%nci)) then
          deallocate(state%nci)
       end if
       allocate(state%nci(cols, levels))
    endif

    ! Initialize scheme counter.
    state%scheme_order = 1

  end subroutine allocate_physics_state

end module test_host_data<|MERGE_RESOLUTION|>--- conflicted
+++ resolved
@@ -13,13 +13,11 @@
           ncg,                                       & ! number concentration of cloud graupel
           nci                                          ! number concentration of cloud ice
      real(kind_phys) :: scalar_var
-<<<<<<< HEAD
      real(kind_phys) :: scalar_varA
      real(kind_phys) :: scalar_varB
      real(kind_phys) :: scalar_varC
-=======
      integer :: scheme_order
->>>>>>> d73512a0
+
   end type physics_state
 
   public allocate_physics_state
