module test_host_data

<<<<<<< HEAD
  use ccpp_kinds, only: kind_phys
  use mod_rad_ddt, only: ty_rad_lw, ty_rad_sw
=======
  use ccpp_kinds,  only: kind_phys
  use mod_rad_ddt, only: ty_rad_lw, ty_rad_sw

   implicit none
   private

>>>>>>> 6c2d326a
  !> \section arg_table_physics_state  Argument Table
  !! \htmlinclude arg_table_physics_state.html
  type physics_state
     real(kind_phys), dimension(:,:), allocatable :: &
          effrr,                                     & ! effective radius of cloud rain
          effrl,                                     & ! effective radius of cloud liquid water
          effri,                                     & ! effective radius of cloud ice
          effrg,                                     & ! effective radius of cloud graupel
          ncg,                                       & ! number concentration of cloud graupel
          nci                                          ! number concentration of cloud ice
     type(ty_rad_lw), dimension(:), allocatable ::   &
          fluxLW                                       ! Longwave radiation fluxes
     type(ty_rad_sw), dimension(:), allocatable ::   &
          fluxSW                                       ! Shortwave radiation fluxes
     real(kind_phys) :: scalar_var
     type(ty_rad_lw), dimension(:), allocatable ::   &
          fluxLW                                       ! Longwave radiation fluxes
     type(ty_rad_sw) ::   &
          fluxSW                                       ! Shortwave radiation fluxes
     real(kind_phys) :: scalar_varA
     real(kind_phys) :: scalar_varB
     integer :: scalar_varC
     integer :: scheme_order
     integer :: num_subcycles

  end type physics_state

  public :: physics_state
  public :: allocate_physics_state

contains

  subroutine allocate_physics_state(cols, levels, state, has_graupel, has_ice)
    integer,             intent(in)  :: cols
    integer,             intent(in)  :: levels
    type(physics_state), intent(out) :: state
    logical,             intent(in)  :: has_graupel
    logical,             intent(in)  :: has_ice

    if (allocated(state%effrr)) then
       deallocate(state%effrr)
    end if
    allocate(state%effrr(cols, levels))

    if (allocated(state%effrl)) then
       deallocate(state%effrl)
    end if
    allocate(state%effrl(cols, levels))

    if (has_ice) then
       if (allocated(state%effri)) then
          deallocate(state%effri)
       end if
       allocate(state%effri(cols, levels))
    endif

    if (has_graupel) then
       if (allocated(state%effrg)) then
          deallocate(state%effrg)
       end if
       allocate(state%effrg(cols, levels))

       if (allocated(state%ncg)) then
          deallocate(state%ncg)
       end if
       allocate(state%ncg(cols, levels))
    endif

    if (has_ice) then
       if (allocated(state%nci)) then
          deallocate(state%nci)
       end if
       allocate(state%nci(cols, levels))
    endif

<<<<<<< HEAD

=======
>>>>>>> 6c2d326a
    if (allocated(state%fluxLW)) then
       deallocate(state%fluxLW)
    end if
    allocate(state%fluxLW(cols))

<<<<<<< HEAD
    if (associated(state%fluxSW%sfc_up_sw)) then
       nullify(state%fluxSW%sfc_up_sw)
    end if
    allocate(state%fluxSW%sfc_up_sw(cols))

    if (associated(state%fluxSW%sfc_down_sw)) then
       nullify(state%fluxSW%sfc_down_sw)
    end if
    allocate(state%fluxSW%sfc_down_sw(cols))
=======
    if (allocated(state%fluxSW)) then
       deallocate(state%fluxSW)
    end if
    allocate(state%fluxSW(cols))
>>>>>>> 6c2d326a

    ! Initialize scheme counter.
    state%scheme_order = 1
    ! Initialize subcycle counter.
    state%num_subcycles = 3

  end subroutine allocate_physics_state

end module test_host_data<|MERGE_RESOLUTION|>--- conflicted
+++ resolved
@@ -1,16 +1,11 @@
 module test_host_data
 
-<<<<<<< HEAD
-  use ccpp_kinds, only: kind_phys
-  use mod_rad_ddt, only: ty_rad_lw, ty_rad_sw
-=======
   use ccpp_kinds,  only: kind_phys
   use mod_rad_ddt, only: ty_rad_lw, ty_rad_sw
 
    implicit none
    private
 
->>>>>>> 6c2d326a
   !> \section arg_table_physics_state  Argument Table
   !! \htmlinclude arg_table_physics_state.html
   type physics_state
@@ -86,16 +81,11 @@
        allocate(state%nci(cols, levels))
     endif
 
-<<<<<<< HEAD
-
-=======
->>>>>>> 6c2d326a
     if (allocated(state%fluxLW)) then
        deallocate(state%fluxLW)
     end if
     allocate(state%fluxLW(cols))
 
-<<<<<<< HEAD
     if (associated(state%fluxSW%sfc_up_sw)) then
        nullify(state%fluxSW%sfc_up_sw)
     end if
@@ -105,12 +95,6 @@
        nullify(state%fluxSW%sfc_down_sw)
     end if
     allocate(state%fluxSW%sfc_down_sw(cols))
-=======
-    if (allocated(state%fluxSW)) then
-       deallocate(state%fluxSW)
-    end if
-    allocate(state%fluxSW(cols))
->>>>>>> 6c2d326a
 
     ! Initialize scheme counter.
     state%scheme_order = 1
