module test_host_data

  use ccpp_kinds, only: kind_phys

   implicit none
   private

  !> \section arg_table_physics_state  Argument Table
  !! \htmlinclude arg_table_physics_state.html
  type physics_state
     real(kind_phys), dimension(:,:), allocatable :: &
          effrr,                                     & ! effective radius of cloud rain
          effrl,                                     & ! effective radius of cloud liquid water
          effri,                                     & ! effective radius of cloud ice
          effrg,                                     & ! effective radius of cloud graupel
          ncg,                                       & ! number concentration of cloud graupel
          nci                                          ! number concentration of cloud ice
<<<<<<< HEAD
     real(kind_phys) :: scalar_var, tke, tke2
=======
     real(kind_phys) :: scalar_var
     real(kind_phys) :: scalar_varA
     real(kind_phys) :: scalar_varB
     integer :: scalar_varC
     integer :: scheme_order
     integer :: num_subcycles

>>>>>>> 052dac2a
  end type physics_state

  public :: physics_state
  public :: allocate_physics_state

contains

  subroutine allocate_physics_state(cols, levels, state, has_graupel, has_ice)
    integer,             intent(in)  :: cols
    integer,             intent(in)  :: levels
    type(physics_state), intent(out) :: state
    logical,             intent(in)  :: has_graupel
    logical,             intent(in)  :: has_ice

    if (allocated(state%effrr)) then
       deallocate(state%effrr)
    end if
    allocate(state%effrr(cols, levels))

    if (allocated(state%effrl)) then
       deallocate(state%effrl)
    end if
    allocate(state%effrl(cols, levels))

    if (has_ice) then
       if (allocated(state%effri)) then
          deallocate(state%effri)
       end if
       allocate(state%effri(cols, levels))
    endif

    if (has_graupel) then
       if (allocated(state%effrg)) then
          deallocate(state%effrg)
       end if
       allocate(state%effrg(cols, levels))

       if (allocated(state%ncg)) then
          deallocate(state%ncg)
       end if
       allocate(state%ncg(cols, levels))
    endif

    if (has_ice) then
       if (allocated(state%nci)) then
          deallocate(state%nci)
       end if
       allocate(state%nci(cols, levels))
    endif

    ! Initialize scheme counter.
    state%scheme_order = 1
    ! Initialize subcycle counter.
    state%num_subcycles = 3

  end subroutine allocate_physics_state

end module test_host_data<|MERGE_RESOLUTION|>--- conflicted
+++ resolved
@@ -15,17 +15,13 @@
           effrg,                                     & ! effective radius of cloud graupel
           ncg,                                       & ! number concentration of cloud graupel
           nci                                          ! number concentration of cloud ice
-<<<<<<< HEAD
-     real(kind_phys) :: scalar_var, tke, tke2
-=======
      real(kind_phys) :: scalar_var
      real(kind_phys) :: scalar_varA
      real(kind_phys) :: scalar_varB
+     real(kind_phys) :: tke, tke2
      integer :: scalar_varC
      integer :: scheme_order
      integer :: num_subcycles
-
->>>>>>> 052dac2a
   end type physics_state
 
   public :: physics_state
