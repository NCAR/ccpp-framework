module test_prog

   use ccpp_kinds, only: kind_phys

   implicit none
   private

   public test_host

   ! Public data and interfaces
   integer, public, parameter :: cs = 32
   integer, public, parameter :: cm = 60

    !> \section arg_table_suite_info  Argument Table
    !! \htmlinclude arg_table_suite_info.html
    !!
   type, public :: suite_info
      character(len=cs) :: suite_name = ''
      character(len=cs), pointer :: suite_parts(:) => NULL()
      character(len=cm), pointer :: suite_input_vars(:) => NULL()
      character(len=cm), pointer :: suite_output_vars(:) => NULL()
      character(len=cm), pointer :: suite_required_vars(:) => NULL()
   end type suite_info

CONTAINS

   logical function check_list(test_list, chk_list, list_desc, suite_name)
      ! Check a list (<test_list>) against its expected value (<chk_list>)

      ! Dummy arguments
      character(len=*),           intent(in) :: test_list(:)
      character(len=*),           intent(in) :: chk_list(:)
      character(len=*),           intent(in) :: list_desc
      character(len=*), optional, intent(in) :: suite_name

      ! Local variables
      logical                                :: found
      integer                                :: num_items
      integer                                :: lindex, tindex
      integer,          allocatable          :: check_unique(:)
      character(len=2)                       :: sep
      character(len=256)                     :: errmsg

      check_list = .true.
      errmsg = ''

      ! Check the list size
      num_items = size(chk_list)
      if (size(test_list) /= num_items) then
         write(errmsg, '(a,i0,2a)') 'ERROR: Found ', size(test_list),         &
              ' ', trim(list_desc)
         if (present(suite_name)) then
            write(errmsg(len_trim(errmsg)+1:), '(2a)') ' for suite, ',        &
                 trim(suite_name)
         end if
         write(errmsg(len_trim(errmsg)+1:), '(a,i0)') ', should be ', num_items
         write(6, *) trim(errmsg)
         errmsg = ''
         check_list = .false.
       end if

       ! Now, check the list contents for 1-1 correspondence
       if (check_list) then
          allocate(check_unique(num_items))
          check_unique = -1
          do lindex = 1, num_items
             found = .false.
             do tindex = 1, num_items
                if (trim(test_list(lindex)) == trim(chk_list(tindex))) then
                   check_unique(tindex) = lindex
                   found = .true.
                   exit
                end if
             end do
             if (.not. found) then
                check_list = .false.
                write(errmsg, '(5a)') 'ERROR: ', trim(list_desc), ' item, ',  &
                     trim(test_list(lindex)), ', was not found'
                if (present(suite_name)) then
                   write(errmsg(len_trim(errmsg)+1:), '(2a)') ' in suite, ',  &
                        trim(suite_name)
                end if
                write(6, *) trim(errmsg)
                errmsg = ''
             end if
          end do
          if (check_list .and. ANY(check_unique < 0)) then
             check_list = .false.
             write(errmsg, '(3a)') 'ERROR: The following ', trim(list_desc),  &
                  ' items were not found'
             if (present(suite_name)) then
                write(errmsg(len_trim(errmsg)+1:), '(2a)') ' in suite, ',     &
                     trim(suite_name)
             end if
             sep = '; '
             do lindex = 1, num_items
                if (check_unique(lindex) < 0) then
                   write(errmsg(len_trim(errmsg)+1:), '(2a)') sep,            &
                        trim(chk_list(lindex))
                   sep = ', '
                end if
             end do
             write(6, *) trim(errmsg)
             errmsg = ''
          end if
       end if

    end function check_list

    logical function check_suite(test_suite)
       use test_host_ccpp_cap, only: ccpp_physics_suite_part_list
       use test_host_ccpp_cap, only: ccpp_physics_suite_variables

       ! Dummy argument
       type(suite_info), intent(in)    :: test_suite
       ! Local variables
       integer                         :: sind
       logical                         :: check
       integer                         :: errflg
       character(len=512)              :: errmsg
       character(len=128), allocatable :: test_list(:)

       check_suite = .true.
       write(6, *) "Checking suite ", trim(test_suite%suite_name)
       ! First, check the suite parts
       call ccpp_physics_suite_part_list(test_suite%suite_name, test_list,    &
            errmsg, errflg)
       if (errflg == 0) then
          check = check_list(test_list, test_suite%suite_parts, 'part names', &
               suite_name=test_suite%suite_name)
       else
          check = .false.
          write(6, '(a,i0,2a)') 'ERROR ', errflg, ': ', trim(errmsg)
       end if
       check_suite = check_suite .and. check
       if (allocated(test_list)) then
          deallocate(test_list)
       end if
       ! Check the input variables
       call ccpp_physics_suite_variables(test_suite%suite_name, test_list,    &
            errmsg, errflg, input_vars=.true., output_vars=.false.)
       if (errflg == 0) then
          check = check_list(test_list, test_suite%suite_input_vars,          &
               'input variable names', suite_name=test_suite%suite_name)
       else
          check = .false.
          write(6, '(a,i0,2a)') 'ERROR ', errflg, ': ', trim(errmsg)
       end if
       check_suite = check_suite .and. check
       if (allocated(test_list)) then
          deallocate(test_list)
       end if
       ! Check the output variables
       call ccpp_physics_suite_variables(test_suite%suite_name, test_list,    &
            errmsg, errflg, input_vars=.false., output_vars=.true.)
       if (errflg == 0) then
          check = check_list(test_list, test_suite%suite_output_vars,         &
               'output variable names', suite_name=test_suite%suite_name)
       else
          check = .false.
          write(6, '(a,i0,2a)') 'ERROR ', errflg, ': ', trim(errmsg)
       end if
       check_suite = check_suite .and. check
       if (allocated(test_list)) then
          deallocate(test_list)
       end if
       ! Check all required variables
       call ccpp_physics_suite_variables(test_suite%suite_name, test_list,    &
            errmsg, errflg)
       if (errflg == 0) then
          check = check_list(test_list, test_suite%suite_required_vars,       &
               'required variable names', suite_name=test_suite%suite_name)
       else
          check = .false.
          write(6, '(a,i0,2a)') 'ERROR ', errflg, ': ', trim(errmsg)
       end if
       check_suite = check_suite .and. check
       if (allocated(test_list)) then
          deallocate(test_list)
       end if
    end function check_suite


    !> \section arg_table_test_host  Argument Table
    !! \htmlinclude arg_table_test_host.html
    !!
    subroutine test_host(retval, test_suites)

       use test_host_mod,      only: ncols
       use test_host_ccpp_cap, only: test_host_ccpp_physics_initialize
       use test_host_ccpp_cap, only: test_host_ccpp_physics_timestep_initial
       use test_host_ccpp_cap, only: test_host_ccpp_physics_run
       use test_host_ccpp_cap, only: test_host_ccpp_physics_timestep_final
       use test_host_ccpp_cap, only: test_host_ccpp_physics_finalize
       use test_host_ccpp_cap, only: ccpp_physics_suite_list
       use test_host_mod,      only: init_data, compare_data

       type(suite_info), intent(in)  :: test_suites(:)
       logical,          intent(out) :: retval

       logical                         :: check
       integer                         :: col_start, col_end
       integer                         :: index, sind
       integer                         :: num_suites
       character(len=128), allocatable :: suite_names(:)
       character(len=512)              :: errmsg
       integer                         :: errflg

       ! Initialize our 'data'
       call init_data()

       ! Gather and test the inspection routines
       num_suites = size(test_suites)
       call ccpp_physics_suite_list(suite_names)
       retval = check_list(suite_names, test_suites(:)%suite_name,            &
            'suite names')
       write(6, *) 'Available suites are:'
       do index = 1, size(suite_names)
          do sind = 1, num_suites
             if (trim(test_suites(sind)%suite_name) ==                        &
                  trim(suite_names(index))) then
                exit
             end if
          end do
          write(6, '(i0,3a,i0,a)') index, ') ', trim(suite_names(index)),     &
               ' = test_suites(', sind, ')'
       end do
       if (retval) then
          do sind = 1, num_suites
             check = check_suite(test_suites(sind))
             retval = retval .and. check
          end do
       end if
       !!! Return here if any check failed
       if (.not. retval) then
          return
       end if

       ! Use the suite information to setup the run
       do sind = 1, num_suites
          call test_host_ccpp_physics_initialize(test_suites(sind)%suite_name, &
               errmsg, errflg)
          if (errflg /= 0) then
             write(6, '(4a)') 'ERROR in initialize of ',                      &
                  trim(test_suites(sind)%suite_name), ': ', trim(errmsg)
          end if
       end do

       ! Initialize the timestep
       do sind = 1, num_suites
          if (errflg /= 0) then
             exit
          end if
          if (errflg == 0) then
             call test_host_ccpp_physics_timestep_initial(                 &
                  test_suites(sind)%suite_name, errmsg, errflg)
          end if
          if (errflg /= 0) then
             write(6, '(3a)') trim(test_suites(sind)%suite_name), ': ', &
                  trim(errmsg)
             exit
          end if
          if (errflg /= 0) then
             exit
          end if
       end do

       do col_start = 1, ncols, 5
          if (errflg /= 0) then
             exit
          end if
          col_end = MIN(col_start + 4, ncols)

          do sind = 1, num_suites
             if (errflg /= 0) then
                exit
             end if
             do index = 1, size(test_suites(sind)%suite_parts)
                if (errflg /= 0) then
                   exit
                end if
                if (errflg == 0) then
                   call test_host_ccpp_physics_run(                        &
                        test_suites(sind)%suite_name,                      &
                        test_suites(sind)%suite_parts(index),              &
                        col_start, col_end, errmsg, errflg)
                end if
                if (errflg /= 0) then
                   write(6, '(5a)') trim(test_suites(sind)%suite_name),    &
                        '/', trim(test_suites(sind)%suite_parts(index)),   &
                        ': ', trim(errmsg)
                   exit
                end if
             end do
          end do
       end do

       do sind = 1, num_suites
          if (errflg /= 0) then
             exit
          end if
          if (errflg == 0) then
             call test_host_ccpp_physics_timestep_final(                   &
                  test_suites(sind)%suite_name, errmsg, errflg)
          end if
          if (errflg /= 0) then
             write(6, '(3a)') trim(test_suites(sind)%suite_name), ': ',    &
                  trim(errmsg)
             exit
          end if
       end do

       do sind = 1, num_suites
          if (errflg /= 0) then
             exit
          end if
          if (errflg == 0) then
             call test_host_ccpp_physics_finalize(                            &
                  test_suites(sind)%suite_name, errmsg, errflg)
          end if
          if (errflg /= 0) then
             write(6, '(3a)') test_suites(sind)%suite_parts(index), ': ',     &
                  trim(errmsg)
             write(6,'(2a)') 'An error occurred in ccpp_timestep_final, ',    &
                  'Exiting...'
             exit
          end if
       end do

       if (errflg == 0) then
          ! Run finished without error, check answers
          if (compare_data()) then
             write(6, *) 'Answers are correct!'
             errflg = 0
          else
             write(6, *) 'Answers are not correct!'
             errflg = -1
          end if
       end if

       retval = errflg == 0

    end subroutine test_host

 end module test_prog

 program test
    use test_prog, only: test_host, suite_info, cm, cs

    implicit none

   character(len=cs), target :: test_parts1(1) = (/ 'radiation       ' /)

<<<<<<< HEAD
   character(len=cm), target :: test_invars1(10) = (/                         &
=======
   character(len=cm), target :: test_invars1(9) = (/                          &
>>>>>>> d3221039
        'effective_radius_of_stratiform_cloud_rain_particle        ',         &
        'effective_radius_of_stratiform_cloud_liquid_water_particle',         &
        'effective_radius_of_stratiform_cloud_snow_particle        ',         &
        'effective_radius_of_stratiform_cloud_graupel              ',         &
        'cloud_graupel_number_concentration                        ',         &
        'scalar_variable_for_testing                               ',         &
        'scheme_order_in_suite                                     ',         &
        'flag_indicating_cloud_microphysics_has_graupel            ',         &
        'flag_indicating_cloud_microphysics_has_ice                ',         &
        'shortwave_radiation_fluxes                                ',         &
        'longwave_radiation_fluxes                                 '/)

<<<<<<< HEAD
   character(len=cm), target :: test_outvars1(10) = (/                        &
=======
   character(len=cm), target :: test_outvars1(9) = (/                         &
>>>>>>> d3221039
        'ccpp_error_code                                           ',         &
        'ccpp_error_message                                        ',         &
        'effective_radius_of_stratiform_cloud_ice_particle         ',         &
        'effective_radius_of_stratiform_cloud_liquid_water_particle',         &
        'effective_radius_of_stratiform_cloud_rain_particle        ',         &
        'effective_radius_of_stratiform_cloud_snow_particle        ',         &
        'cloud_ice_number_concentration                            ',         &
        'scalar_variable_for_testing                               ',         &
<<<<<<< HEAD
        'shortwave_radiation_fluxes                                ',         &
	'longwave_radiation_fluxes                                 '/)

   character(len=cm), target :: test_reqvars1(14) = (/                        &
=======
        'scheme_order_in_suite                                     '/)
   

   character(len=cm), target :: test_reqvars1(13) = (/                        &
>>>>>>> d3221039
        'ccpp_error_code                                           ',         &
        'ccpp_error_message                                        ',         &
        'effective_radius_of_stratiform_cloud_rain_particle        ',         &
        'effective_radius_of_stratiform_cloud_ice_particle         ',         &
        'effective_radius_of_stratiform_cloud_liquid_water_particle',         &
        'effective_radius_of_stratiform_cloud_snow_particle        ',         &
        'effective_radius_of_stratiform_cloud_graupel              ',         &
        'cloud_graupel_number_concentration                        ',         &
        'cloud_ice_number_concentration                            ',         &
        'scalar_variable_for_testing                               ',         &
        'scheme_order_in_suite                                     ', 	      &
        'flag_indicating_cloud_microphysics_has_graupel            ',         &
        'flag_indicating_cloud_microphysics_has_ice                ',         &
        'shortwave_radiation_fluxes                                ',         &
	'longwave_radiation_fluxes                                 '/)

    type(suite_info) :: test_suites(1)
    logical :: run_okay

    ! Setup expected test suite info
    test_suites(1)%suite_name = 'var_compatibility_suite'
	test_suites(1)%suite_parts => test_parts1
    test_suites(1)%suite_input_vars => test_invars1
    test_suites(1)%suite_output_vars => test_outvars1
    test_suites(1)%suite_required_vars => test_reqvars1

    call test_host(run_okay, test_suites)

    if (run_okay) then
       STOP 0
    else
       STOP -1
    end if

end program test<|MERGE_RESOLUTION|>--- conflicted
+++ resolved
@@ -351,11 +351,7 @@
 
    character(len=cs), target :: test_parts1(1) = (/ 'radiation       ' /)
 
-<<<<<<< HEAD
-   character(len=cm), target :: test_invars1(10) = (/                         &
-=======
-   character(len=cm), target :: test_invars1(9) = (/                          &
->>>>>>> d3221039
+   character(len=cm), target :: test_invars1(11) = (/                         &
         'effective_radius_of_stratiform_cloud_rain_particle        ',         &
         'effective_radius_of_stratiform_cloud_liquid_water_particle',         &
         'effective_radius_of_stratiform_cloud_snow_particle        ',         &
@@ -368,11 +364,7 @@
         'shortwave_radiation_fluxes                                ',         &
         'longwave_radiation_fluxes                                 '/)
 
-<<<<<<< HEAD
-   character(len=cm), target :: test_outvars1(10) = (/                        &
-=======
-   character(len=cm), target :: test_outvars1(9) = (/                         &
->>>>>>> d3221039
+   character(len=cm), target :: test_outvars1(11) = (/                        &
         'ccpp_error_code                                           ',         &
         'ccpp_error_message                                        ',         &
         'effective_radius_of_stratiform_cloud_ice_particle         ',         &
@@ -381,17 +373,11 @@
         'effective_radius_of_stratiform_cloud_snow_particle        ',         &
         'cloud_ice_number_concentration                            ',         &
         'scalar_variable_for_testing                               ',         &
-<<<<<<< HEAD
+        'scheme_order_in_suite                                     ',         &
         'shortwave_radiation_fluxes                                ',         &
 	'longwave_radiation_fluxes                                 '/)
 
-   character(len=cm), target :: test_reqvars1(14) = (/                        &
-=======
-        'scheme_order_in_suite                                     '/)
-   
-
-   character(len=cm), target :: test_reqvars1(13) = (/                        &
->>>>>>> d3221039
+   character(len=cm), target :: test_reqvars1(15) = (/                        &
         'ccpp_error_code                                           ',         &
         'ccpp_error_message                                        ',         &
         'effective_radius_of_stratiform_cloud_rain_particle        ',         &
