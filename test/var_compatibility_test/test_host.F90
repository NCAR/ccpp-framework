--- conflicted
+++ resolved
@@ -351,39 +351,26 @@
 
    character(len=cs), target :: test_parts1(1) = (/ 'radiation       ' /)
 
-<<<<<<< HEAD
-   character(len=cm), target :: test_invars1(7) = (/                          &
-=======
-   character(len=cm), target :: test_invars1(6) = (/                          &
->>>>>>> ff28d15d
+   character(len=cm), target :: test_invars1(8) = (/                          &
         'effective_radius_of_stratiform_cloud_rain_particle        ',         &
         'effective_radius_of_stratiform_cloud_liquid_water_particle',         &
         'effective_radius_of_stratiform_cloud_snow_particle        ',         &
         'effective_radius_of_stratiform_cloud_graupel              ',         &
-<<<<<<< HEAD
         'cloud_graupel_number_concentration                        ',         &
+        'scalar_variable_for_testing                               ',         &
         'flag_indicating_cloud_microphysics_has_graupel            ',         &
         'flag_indicating_cloud_microphysics_has_ice                '/)
-=======
-        'scalar_variable_for_testing                               ',         &
-        'flag_indicating_cloud_microphysics_has_graupel            '/)
->>>>>>> ff28d15d
-
-   character(len=cm), target :: test_outvars1(6) = (/                         &
+
+   character(len=cm), target :: test_outvars1(7) = (/                         &
         'ccpp_error_code                                           ',         &
         'ccpp_error_message                                        ',         &
         'effective_radius_of_stratiform_cloud_ice_particle         ',         &
         'effective_radius_of_stratiform_cloud_liquid_water_particle',         &
         'effective_radius_of_stratiform_cloud_snow_particle        ',         &
-<<<<<<< HEAD
-        'cloud_ice_number_concentration                            '/)
-
-   character(len=cm), target :: test_reqvars1(11) = (/                        &
-=======
+        'cloud_ice_number_concentration                            ',         &
         'scalar_variable_for_testing                               ' /)
 
-   character(len=cm), target :: test_reqvars1(9) = (/                         &
->>>>>>> ff28d15d
+   character(len=cm), target :: test_reqvars1(12) = (/                        &
         'ccpp_error_code                                           ',         &
         'ccpp_error_message                                        ',         &
         'effective_radius_of_stratiform_cloud_rain_particle        ',         &
@@ -391,15 +378,11 @@
         'effective_radius_of_stratiform_cloud_liquid_water_particle',         &
         'effective_radius_of_stratiform_cloud_snow_particle        ',         &
         'effective_radius_of_stratiform_cloud_graupel              ',         &
-<<<<<<< HEAD
         'cloud_graupel_number_concentration                        ',         &
         'cloud_ice_number_concentration                            ',         &
+        'scalar_variable_for_testing                               ',         &
         'flag_indicating_cloud_microphysics_has_graupel            ',         &
         'flag_indicating_cloud_microphysics_has_ice                '/)
-=======
-        'scalar_variable_for_testing                               ',         &
-        'flag_indicating_cloud_microphysics_has_graupel            '/)
->>>>>>> ff28d15d
 
     type(suite_info) :: test_suites(1)
     logical :: run_okay
