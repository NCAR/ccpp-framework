--- conflicted
+++ resolved
@@ -351,11 +351,7 @@
 
    character(len=cs), target :: test_parts1(1) = (/ 'radiation       ' /)
 
-<<<<<<< HEAD
-   character(len=cm), target :: test_invars1(11) = (/                         &
-=======
-   character(len=cm), target :: test_invars1(13) = (/                         &
->>>>>>> dcb5ed50
+   character(len=cm), target :: test_invars1(15) = (/                         &
         'effective_radius_of_stratiform_cloud_rain_particle        ',         &
         'effective_radius_of_stratiform_cloud_liquid_water_particle',         &
         'effective_radius_of_stratiform_cloud_snow_particle        ',         &
@@ -381,18 +377,11 @@
         'effective_radius_of_stratiform_cloud_snow_particle        ',         &
         'cloud_ice_number_concentration                            ',         &
         'scalar_variable_for_testing                               ',         &
-<<<<<<< HEAD
         'scheme_order_in_suite                                     ',         &
         'shortwave_radiation_fluxes                                ',         &
 	'longwave_radiation_fluxes                                 '/)
 
-   character(len=cm), target :: test_reqvars1(15) = (/                        &
-=======
-        'scheme_order_in_suite                                     '/)
-
-
-   character(len=cm), target :: test_reqvars1(17) = (/                        &
->>>>>>> dcb5ed50
+   character(len=cm), target :: test_reqvars1(19) = (/                        &
         'ccpp_error_code                                           ',         &
         'ccpp_error_message                                        ',         &
         'effective_radius_of_stratiform_cloud_rain_particle        ',         &
