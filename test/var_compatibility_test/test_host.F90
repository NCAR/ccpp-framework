--- conflicted
+++ resolved
@@ -351,11 +351,7 @@
 
    character(len=cs), target :: test_parts1(1) = (/ 'radiation       ' /)
 
-<<<<<<< HEAD
-   character(len=cm), target :: test_invars1(16) = (/                         &
-=======
-   character(len=cm), target :: test_invars1(17) = (/                         &
->>>>>>> 7b264208
+   character(len=cm), target :: test_invars1(18) = (/                         &
         'effective_radius_of_stratiform_cloud_rain_particle        ',         &
         'effective_radius_of_stratiform_cloud_liquid_water_particle',         &
         'effective_radius_of_stratiform_cloud_snow_particle        ',         &
@@ -375,11 +371,7 @@
         'surface_upwelling_shortwave_radiation_flux                ',         &
         'longwave_radiation_fluxes                                 '/)
 
-<<<<<<< HEAD
-   character(len=cm), target :: test_outvars1(12) = (/                        &
-=======
-   character(len=cm), target :: test_outvars1(13) = (/                        &
->>>>>>> 7b264208
+   character(len=cm), target :: test_outvars1(14) = (/                        &
         'ccpp_error_code                                           ',         &
         'ccpp_error_message                                        ',         &
         'effective_radius_of_stratiform_cloud_ice_particle         ',         &
@@ -389,20 +381,13 @@
         'cloud_ice_number_concentration                            ',         &
         'scalar_variable_for_testing                               ',         &
         'scheme_order_in_suite                                     ',         &
-<<<<<<< HEAD
         'surface_downwelling_shortwave_radiation_flux              ', 	      &
         'surface_upwelling_shortwave_radiation_flux                ', 	      &
-	'longwave_radiation_fluxes                                 '/)
-
-   character(len=cm), target :: test_reqvars1(20) = (/                        &
-=======
         'turbulent_kinetic_energy                                  ',         &
         'turbulent_kinetic_energy2                                 ',         &
-        'shortwave_radiation_fluxes                                ',         &
-	    'longwave_radiation_fluxes                                 '/)
-
-   character(len=cm), target :: test_reqvars1(21) = (/                        &
->>>>>>> 7b264208
+        'longwave_radiation_fluxes                                 '/)
+
+   character(len=cm), target :: test_reqvars1(22) = (/                        &
         'ccpp_error_code                                           ',         &
         'ccpp_error_message                                        ',         &
         'effective_radius_of_stratiform_cloud_rain_particle        ',         &
@@ -422,14 +407,9 @@
         'num_subcycles_for_effr                                    ',         &
         'flag_indicating_cloud_microphysics_has_graupel            ',         &
         'flag_indicating_cloud_microphysics_has_ice                ',         &
-<<<<<<< HEAD
         'surface_downwelling_shortwave_radiation_flux              ', 	      &
         'surface_upwelling_shortwave_radiation_flux                ', 	      &
-	'longwave_radiation_fluxes                                 '/)
-=======
-        'shortwave_radiation_fluxes                                ',         &
         'longwave_radiation_fluxes                                 '/)
->>>>>>> 7b264208
 
     type(suite_info) :: test_suites(1)
     logical :: run_okay
