--- conflicted
+++ resolved
@@ -15,14 +15,9 @@
    !> \section arg_table_effr_calc_run  Argument Table
    !! \htmlinclude arg_table_effr_calc_run.html
    !!
-<<<<<<< HEAD
    subroutine effr_calc_run(ncol, nlev, effrr_in, effrg_in, ncg_in, nci_out, &
-                            effrl_inout, effri_out, effrs_inout, ncl_out, errmsg, errflg)
-=======
-   subroutine effr_calc_run(ncol, nlev, effrr_in, effrg_in, effrl_inout, &
-                            effri_out, effrs_inout, has_graupel, scalar_var, &
-                            errmsg, errflg)
->>>>>>> ff28d15d
+                            effrl_inout, effri_out, effrs_inout, ncl_out,    &
+                            has_graupel, scalar_var, errmsg, errflg)
 
       integer,            intent(in)    :: ncol
       integer,            intent(in)    :: nlev
@@ -33,14 +28,11 @@
       real(kind_phys),    intent(inout) :: effrl_inout(:,:)
       real(kind_phys),    intent(out),optional   :: effri_out(:,:)
       real(8),intent(inout) :: effrs_inout(:,:)
-<<<<<<< HEAD
-      real(kind_phys),    intent(out),optional   :: ncl_out(:,:)
-=======
       logical,            intent(in)    :: has_graupel
       real(kind_phys),    intent(inout) :: scalar_var
->>>>>>> ff28d15d
       character(len=512), intent(out)   :: errmsg
       integer,            intent(out)   :: errflg
+      real(kind_phys),    intent(out),optional   :: ncl_out(:,:)
       !----------------------------------------------------------------
 
       real(kind_phys), parameter :: re_qc_min = 2.5 ! microns
