--- conflicted
+++ resolved
@@ -75,14 +75,11 @@
                       "water_vapor_specific_humidity",
                       "cloud_ice_dry_mixing_ratio",
                       "cloud_liquid_dry_mixing_ratio",
-<<<<<<< HEAD
                       "ccpp_constituents",
                       "ccpp_constituent_tendencies",
                       "number_of_ccpp_constituents",
-=======
                       "dynamic_constituents_for_cld_ice",
                       "dynamic_constituents_for_cld_liq",
->>>>>>> 76dbf36d
                       # Added by --debug option
                       "horizontal_dimension",
                       "vertical_layer_dimension"]
@@ -103,15 +100,11 @@
                     "water_vapor_specific_humidity", "temperature",
                     "tendency_of_cloud_liquid_dry_mixing_ratio",
                     "cloud_ice_dry_mixing_ratio",
-<<<<<<< HEAD
                     "ccpp_constituents",
                     "ccpp_constituent_tendencies",
-                    "cloud_liquid_dry_mixing_ratio"]
-=======
                     "cloud_liquid_dry_mixing_ratio",
                     "dynamic_constituents_for_cld_ice",
                     "dynamic_constituents_for_cld_liq"]
->>>>>>> 76dbf36d
 
 def fields_string(field_type, field_list, sep):
     """Create an error string for <field_type> field(s), <field_list>.
