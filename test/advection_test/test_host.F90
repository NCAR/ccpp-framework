module test_prog

   use ccpp_kinds,                only: kind_phys
   use ccpp_constituent_prop_mod, only: ccpp_constituent_properties_t

   implicit none
   private

   public test_host

   ! Public data and interfaces
   integer, public, parameter :: cs = 16
   integer, public, parameter :: cm = 41

   !> \section arg_table_suite_info  Argument Table
   !! \htmlinclude arg_table_suite_info.html
   !!
   type, public :: suite_info
      character(len=cs) :: suite_name = ''
      character(len=cs), pointer :: suite_parts(:) => NULL()
      character(len=cm), pointer :: suite_input_vars(:) => NULL()
      character(len=cm), pointer :: suite_output_vars(:) => NULL()
      character(len=cm), pointer :: suite_required_vars(:) => NULL()
   end type suite_info

   type(ccpp_constituent_properties_t), private, target, allocatable :: host_constituents(:)

   private :: check_suite
   private :: advect_constituents ! Move data around
   private :: check_errflg

CONTAINS

   subroutine check_errflg(subname, errflg, errmsg, errflg_final)
      ! If errflg is not zero, print an error message
      character(len=*), intent(in)    :: subname
      integer,          intent(in)    :: errflg
      character(len=*), intent(in)    :: errmsg

      integer,          intent(out)   :: errflg_final

      if (errflg /= 0) then
         write(6, '(a,i0,4a)') "Error ", errflg, " from ", trim(subname),     &
              ':', trim(errmsg)
         !Notify test script that a failure occurred:
         errflg_final = -1 !Notify test script that a failure occured
      end if

   end subroutine check_errflg

    logical function check_suite(test_suite)
       use test_host_ccpp_cap, only: ccpp_physics_suite_part_list
       use test_host_ccpp_cap, only: ccpp_physics_suite_variables
       use test_utils,         only: check_list

       ! Dummy argument
       type(suite_info), intent(in)    :: test_suite
       ! Local variables
       logical                         :: check
       integer                         :: errflg
       character(len=512)              :: errmsg
       character(len=128), allocatable :: test_list(:)

       check_suite = .true.
       ! First, check the suite parts
       call ccpp_physics_suite_part_list(test_suite%suite_name, test_list,    &
            errmsg, errflg)
       if (errflg == 0) then
          check = check_list(test_list, test_suite%suite_parts, 'part names', &
               suite_name=test_suite%suite_name)
       else
          check = .false.
          write(6, '(a,i0,2a)') 'ERROR ', errflg, ': ', trim(errmsg)
       end if
       check_suite = check_suite .and. check
       if (allocated(test_list)) then
          deallocate(test_list)
       end if
       ! Check the input variables
       call ccpp_physics_suite_variables(test_suite%suite_name, test_list,    &
            errmsg, errflg, input_vars=.true., output_vars=.false.)
       if (errflg == 0) then
          check = check_list(test_list, test_suite%suite_input_vars,          &
               'input variable names', suite_name=test_suite%suite_name)
       else
          check = .false.
          write(6, '(a,i0,2a)') 'ERROR ', errflg, ': ', trim(errmsg)
       end if
       check_suite = check_suite .and. check
       if (allocated(test_list)) then
          deallocate(test_list)
       end if
       ! Check the output variables
       call ccpp_physics_suite_variables(test_suite%suite_name, test_list,    &
            errmsg, errflg, input_vars=.false., output_vars=.true.)
       if (errflg == 0) then
          check = check_list(test_list, test_suite%suite_output_vars,         &
               'output variable names', suite_name=test_suite%suite_name)
       else
          check = .false.
          write(6, '(a,i0,2a)') 'ERROR ', errflg, ': ', trim(errmsg)
       end if
       check_suite = check_suite .and. check
       if (allocated(test_list)) then
          deallocate(test_list)
       end if
       ! Check all required variables
       call ccpp_physics_suite_variables(test_suite%suite_name, test_list,    &
            errmsg, errflg)
       if (errflg == 0) then
          check = check_list(test_list, test_suite%suite_required_vars,       &
               'required variable names', suite_name=test_suite%suite_name)
       else
          check = .false.
          write(6, '(a,i0,2a)') 'ERROR ', errflg, ': ', trim(errmsg)
       end if
       check_suite = check_suite .and. check
       if (allocated(test_list)) then
          deallocate(test_list)
       end if
    end function check_suite

    subroutine advect_constituents()
       use test_host_mod, only: phys_state, ncnst
       use test_host_mod, only: twist_array

       ! Local variables
       integer         :: q_ind      ! Constituent index

       do q_ind = 1, ncnst ! Skip checks, they were done in constituents_in
          call twist_array(phys_state%q(:,:,q_ind))
       end do
    end subroutine advect_constituents

    !> \section arg_table_test_host  Argument Table
    !! \htmlinclude arg_table_test_host.html
    !!
    subroutine test_host(retval, test_suites)

       use ccpp_constituent_prop_mod, only: ccpp_constituent_prop_ptr_t
       use test_host_mod,      only: num_time_steps
       use test_host_mod,      only: init_data, compare_data
       use test_host_mod,      only: ncols, pver
       use test_host_data,     only: num_consts, std_name_array, const_std_name
       use test_host_data,     only: check_constituent_indices
       use test_host_ccpp_cap, only: test_host_ccpp_deallocate_dynamic_constituents
       use test_host_ccpp_cap, only: test_host_ccpp_register_constituents
       use test_host_ccpp_cap, only: test_host_ccpp_is_scheme_constituent
       use test_host_ccpp_cap, only: test_host_ccpp_initialize_constituents
       use test_host_ccpp_cap, only: test_host_ccpp_number_constituents
       use test_host_ccpp_cap, only: test_host_constituents_array
       use test_host_ccpp_cap, only: test_host_ccpp_physics_register
       use test_host_ccpp_cap, only: test_host_ccpp_physics_initialize
       use test_host_ccpp_cap, only: test_host_ccpp_physics_timestep_initial
       use test_host_ccpp_cap, only: test_host_ccpp_physics_run
       use test_host_ccpp_cap, only: test_host_ccpp_physics_timestep_final
       use test_host_ccpp_cap, only: test_host_ccpp_physics_finalize
       use test_host_ccpp_cap, only: ccpp_physics_suite_list
       use test_host_ccpp_cap, only: test_host_const_get_index
       use test_host_ccpp_cap, only: test_host_model_const_properties
       use test_utils,         only: check_list

       type(suite_info), intent(in)  :: test_suites(:)
       logical,          intent(out) :: retval

       logical                         :: check
       integer                         :: col_start, col_end
       integer                         :: index, sind
       integer                         :: index_liq, index_ice
       integer                         :: index_dyn1, index_dyn2, index_dyn3
       integer                         :: time_step
       integer                         :: num_suites
       integer                         :: num_advected ! Num advected species
       logical                         :: const_log
       logical                         :: is_constituent
       logical                         :: has_default
       integer                         :: test_scalar_const_index
       integer                         :: test_const_indices(num_consts)
       character(len=128), allocatable :: suite_names(:)
       character(len=256)              :: const_str
       character(len=512)              :: errmsg
       character(len=512)              :: expected_error
       integer                         :: errflg
       integer                         :: errflg_final ! Used to notify testing script of test failure
       real(kind_phys), pointer        :: const_ptr(:,:,:)
       real(kind_phys)                 :: default_value
       real(kind_phys)                 :: check_value
       type(ccpp_constituent_prop_ptr_t), pointer :: const_props(:)
       character(len=*), parameter     :: subname = 'test_host'

       ! Initialized "final" error flag used to report a failure to the larged
       ! testing script:
       errflg_final = 0

       ! Gather and test the inspection routines
       num_suites = size(test_suites)
       call ccpp_physics_suite_list(suite_names)
       retval = check_list(suite_names, test_suites(:)%suite_name,            &
            'suite names')
       write(6, *) 'Available suites are:'
       do index = 1, size(suite_names)
          do sind = 1, num_suites
             if (trim(test_suites(sind)%suite_name) ==                        &
                  trim(suite_names(index))) then
                exit
             end if
          end do
          write(6, '(i0,3a,i0,a)') index, ') ', trim(suite_names(index)),     &
               ' = test_suites(', sind, ')'
       end do
       if (retval) then
          do sind = 1, num_suites
             check = check_suite(test_suites(sind))
             retval = retval .and. check
          end do
       end if
       !!! Return here if any check failed
       if (.not. retval) then
          return
       end if

      errflg = 0
      errmsg = ''

      ! Check that is_scheme_constituent works as expected
      call test_host_ccpp_is_scheme_constituent('specific_humidity',          &
           is_constituent, errflg, errmsg)
      call check_errflg(subname//"_ccpp_is_scheme_constituent", errflg,       &
           errmsg, errflg_final)
      ! specific_humidity should not be an existing constituent
      if (is_constituent) then
         write(6, *) "ERROR: specific humidity is already a constituent"
         errflg_final = -1 ! Notify test script that a failure occurred
      end if
      call test_host_ccpp_is_scheme_constituent('cloud_ice_dry_mixing_ratio', &
           is_constituent, errflg, errmsg)
      call check_errflg(subname//"_ccpp_is_scheme_constituent", errflg,       &
           errmsg, errflg_final)
      ! cloud_ice_dry_mixing_ratio should be an existing constituent
      if (.not. is_constituent) then
         write(6, *) "ERROR: cloud_ice_dry_mixing ratio not found in ",       &
                        "host cap constituent list"
         errflg_final = -1 ! Notify test script that a failure occurred
      end if

      ! Use the suite information to call the register phase
      do sind = 1, num_suites
         if (errflg == 0) then
            call test_host_ccpp_physics_register(                           &
                 test_suites(sind)%suite_name, errmsg, errflg)
            if (errflg /= 0) then
               write(6, '(4a)') 'ERROR in register of ',                   &
                    trim(test_suites(sind)%suite_name), ': ', trim(errmsg)
               exit
            end if
         end if
       end do

      ! Register the constituents to find out what needs advecting
      ! DO A COUPLE OF TESTS FIRST

      ! First confirm the correct error occurs if you try to add an
      ! incompatible constituent with the same standard name
      expected_error = 'ccp_model_const_add_metadata ERROR: Trying to add ' //&
              'constituent specific_humidity but an incompatible ' //         &
              'constituent with this name already exists'
      allocate(host_constituents(2))
      call host_constituents(1)%instantiate(std_name="specific_humidity",     &
           long_name="Specific humidity", units="kg kg-1",                    &
           vertical_dim="vertical_layer_dimension", advected=.true.,          &
           min_value=1000._kind_phys, molar_mass=2000._kind_phys,             &
           errcode=errflg, errmsg=errmsg)
      call host_constituents(2)%instantiate(std_name="specific_humidity",     &
           long_name="Specific humidity", units="kg kg",                      &
           vertical_dim="vertical_layer_dimension", advected=.true.,          &
           min_value=1000._kind_phys, molar_mass=2000._kind_phys,             &
           errcode=errflg, errmsg=errmsg)
      call check_errflg(subname//'.initialize', errflg, errmsg, errflg_final)
      if (errflg == 0) then
         call test_host_ccpp_register_constituents(host_constituents,         &
                 errmsg=errmsg, errflg=errflg)
      end if
      ! Check the error
      if (errflg == 0) then
         write(6, '(2a)') 'ERROR register_constituents: expected this error: ', &
                 trim(expected_error)
      else
         if (trim(errmsg) /= trim(expected_error)) then
            write(6, '(4a)') 'ERROR register_constituents: expected this error: ', &
                 trim(expected_error), ' Got: ', trim(errmsg)
         end if
      end if
      ! Now try again but with a compatible constituent - should be ignored when
      ! the constituents object is created
      ! Use the suite information to call the register phase
      errflg = 0
      call test_host_ccpp_deallocate_dynamic_constituents()
      deallocate(host_constituents)
      do sind = 1, num_suites
         if (errflg == 0) then
            call test_host_ccpp_physics_register(                           &
                 test_suites(sind)%suite_name, errmsg, errflg)
            if (errflg /= 0) then
               write(6, '(4a)') 'ERROR in register of ',                   &
                    trim(test_suites(sind)%suite_name), ': ', trim(errmsg)
               exit
            end if
         end if
      end do
      allocate(host_constituents(2))
      call host_constituents(1)%instantiate(std_name="specific_humidity",     &
           long_name="Specific humidity", units="kg kg-1",                    &
           vertical_dim="vertical_layer_dimension", advected=.true.,          &
           min_value=1000._kind_phys, molar_mass=2000._kind_phys,           &
           errcode=errflg, errmsg=errmsg)
      call host_constituents(2)%instantiate(std_name="specific_humidity",     &
           long_name="Specific humidity", units="kg kg-1",                    &
           vertical_dim="vertical_layer_dimension", advected=.true.,          &
           min_value=1000._kind_phys, molar_mass=2000._kind_phys,           &
           errcode=errflg, errmsg=errmsg)
      call check_errflg(subname//'.initialize', errflg, errmsg, errflg_final)
      if (errflg == 0) then
         call test_host_ccpp_register_constituents(host_constituents,         &
                 errmsg=errmsg, errflg=errflg)
      end if
      if (errflg /= 0) then
         write(6, '(2a)') 'ERROR register_constituents: ', trim(errmsg)
         retval = .false.
         return
      end if
      ! Check number of advected constituents
      if (errflg == 0) then
         call test_host_ccpp_number_constituents(num_advected, errmsg=errmsg, &
              errflg=errflg)
         call check_errflg(subname//".num_advected", errflg, errmsg, errflg_final)
      end if
      if (num_advected /= 6) then
         write(6, '(a,i0)') "ERROR: num advected constituents = ", num_advected
         retval = .false.
         return
      end if
      ! Initialize constituent data
      call test_host_ccpp_initialize_constituents(ncols, pver, errflg, errmsg)

      ! Stop tests here if initialization failed (as all other tests will likely
      ! fail as well:
      if (errflg /= 0) then
         retval = .false.
         return
      end if

      ! Initialize our 'data'
      const_ptr => test_host_constituents_array()

      ! Check if the specific humidity index can be found:
      call test_host_const_get_index('specific_humidity', index,              &
           errflg, errmsg)
      call check_errflg(subname//".index_specific_humidity", errflg, errmsg,  &
                        errflg_final)

      ! Check if the cloud liquid index can be found:
      call test_host_const_get_index('cloud_liquid_dry_mixing_ratio',         &
           index_liq, errflg, errmsg)
      call check_errflg(subname//".index_cld_liq", errflg, errmsg,            &
           errflg_final)

      ! Check if the cloud ice index can be found:
      call test_host_const_get_index('cloud_ice_dry_mixing_ratio',            &
           index_ice, errflg, errmsg)
      call check_errflg(subname//".index_cld_ice", errflg, errmsg,            &
           errflg_final)

      ! Check if the dynamic constituents indices can be found
      call test_host_const_get_index('dyn_const1', index_dyn1, errflg, errmsg)
      call check_errflg(subname//".index_dyn_const1", errflg, errmsg,         &
           errflg_final)
      call test_host_const_get_index('dyn_const2_wrt_moist_air', index_dyn2, errflg, errmsg)
      call check_errflg(subname//".index_dyn_const2", errflg, errmsg,         &
           errflg_final)
      call test_host_const_get_index('dyn_const3_wrt_moist_air_and_condensed_water', index_dyn3, errflg, errmsg)
      call check_errflg(subname//".index_dyn_const3", errflg, errmsg,         &
           errflg_final)

      ! Load up the test array indices
      call test_host_const_get_index(const_std_name, test_scalar_const_index, errflg, errmsg)
      call check_errflg(subname//"."//const_std_name, errflg, errmsg,         &
           errflg_final)
      do sind = 1, num_consts
         call test_host_const_get_index(std_name_array(sind),                   &
              test_const_indices(sind), errflg, errmsg)
         call check_errflg(subname//"."//std_name_array(sind), errflg, errmsg,  &
              errflg_final)
      end do

      ! Stop tests here if the index checks failed, as all other tests will
      ! likely fail as well:
      if (errflg_final /= 0) then
         retval = .false.
         return
      end if

      call init_data(const_ptr, index, index_liq, index_ice, index_dyn3)

      ! Check some constituent properties
      ! ++++++++++++++++++++++++++++++++++

      const_props => test_host_model_const_properties()

      ! Standard name:
      call const_props(index)%standard_name(const_str, errflg, errmsg)
      if (errflg /= 0) then
         write(6, '(a,i0,a,a,i0,/,a)') "ERROR: Error, ", errflg, " trying ",  &
               "to get standard_name for specific_humidity, index = ",        &
               index, trim(errmsg)
         errflg_final = -1 ! Notify test script that a failure occured
      end if
      if (errflg == 0) then
         if (trim(const_str) /= 'specific_humidity') then
            write(6, *) "ERROR: standard name, '", trim(const_str),           &
                 "' should be 'specific_humidity'"
            errflg_final = -1 ! Notify test script that a failure occured
         end if
      else
         ! Reset error flag to continue testing other properties:
         errflg = 0
      end if
      ! Check standard name for a dynamic constituent
      call const_props(index_dyn2)%standard_name(const_str, errflg, errmsg)
      if (errflg /= 0) then
         write(6, '(a,i0,a,a,i0,/,a)') "ERROR: Error, ", errflg, " trying ",  &
               "to get standard_name for dyn_const2, index = ",        &
               index_dyn2, trim(errmsg)
         errflg_final = -1 ! Notify test script that a failure occured
      end if
      if (errflg == 0) then
         if (trim(const_str) /= 'dyn_const2_wrt_moist_air') then
            write(6, *) "ERROR: standard name, '", trim(const_str),           &
                 "' should be 'dyn_const2_wrt_moist_air'"
            errflg_final = -1 ! Notify test script that a failure occured
         end if
      else
         ! Reset error flag to continue testing other properties:
         errflg = 0
      end if


      ! Long name:
      call const_props(index_liq)%long_name(const_str, errflg, errmsg)
      if (errflg /= 0) then
         write(6, '(a,i0,a,i0,/,a)') "ERROR: Error, ", errflg, " trying ",    &
               "to get long_name for cld_liq index = ",                       &
               index_liq, trim(errmsg)
         errflg_final = -1 ! Notify test script that a failure occured
      end if
      if (errflg == 0) then
         if (trim(const_str) /= 'Cloud liquid dry mixing ratio') then
            write(6, *) "ERROR: long name, '", trim(const_str),               &
                 "' should be 'Cloud liquid dry mixing ratio'"
            errflg_final = -1 ! Notify test script that a failure occured
         end if
      else
         ! Reset error flag to continue testing other properties:
         errflg = 0
      end if
      ! Check long name for a dynamic constituent
      call const_props(index_dyn1)%long_name(const_str, errflg, errmsg)
      if (errflg /= 0) then
         write(6, '(a,i0,a,i0,/,a)') "ERROR: Error, ", errflg, " trying ",    &
               "to get long_name for dyn_const1 index = ",                       &
               index_dyn1, trim(errmsg)
         errflg_final = -1 ! Notify test script that a failure occured
      end if
      if (errflg == 0) then
         if (trim(const_str) /= 'dyn const1') then
            write(6, *) "ERROR: long name, '", trim(const_str),               &
                 "' should be 'dyn const1'"
            errflg_final = -1 ! Notify test script that a failure occured
         end if
      else
         ! Reset error flag to continue testing other properties:
         errflg = 0
      end if
      ! Mass mixing ratio:
      call const_props(index_ice)%is_mass_mixing_ratio(const_log, errflg,     &
           errmsg)
      if (errflg /= 0) then
         write(6, '(a,i0,a,a,i0,/,a)') "ERROR: Error, ", errflg, " trying ",  &
              "to get mass mixing ratio prop for cld_ice index = ",           &
              index_ice, trim(errmsg)
         errflg_final = -1 ! Notify test script that a failure occured
      end if
      if (errflg == 0) then
         if (.not. const_log) then
            write(6, *) "ERROR: cloud ice is not a mass mixing_ratio"
            errflg_final = -1 ! Notify test script that a failure occured
         end if
      else
         ! Reset error flag to continue testing other properties:
         errflg = 0
      end if
      ! Check mass mixing ratio for a dynamic constituent
      call const_props(index_dyn2)%is_mass_mixing_ratio(const_log, errflg,     &
           errmsg)
      if (errflg /= 0) then
         write(6, '(a,i0,a,a,i0,/,a)') "ERROR: Error, ", errflg, " trying ",  &
              "to get mass mixing ratio prop for dyn_const2 index = ",           &
              index_dyn2, trim(errmsg)
         errflg_final = -1 ! Notify test script that a failure occured
      end if
      if (errflg == 0) then
         if (.not. const_log) then
            write(6, *) "ERROR: dyn_const2 is not a mass mixing_ratio"
            errflg_final = -1 ! Notify test script that a failure occured
         end if
      else
         ! Reset error flag to continue testing other properties:
         errflg = 0
      end if

      ! Dry mixing ratio:
      call const_props(index_ice)%is_dry(const_log, errflg, errmsg)
      if (errflg /= 0) then
         write(6, '(a,i0,a,a,i0,/,a)') "ERROR: Error, ", errflg, " trying ",  &
              "to get dry prop for cld_ice index = ", index_ice, trim(errmsg)
         errflg_final = -1 ! Notify test script that a failure occurred
      end if
      if (errflg == 0) then
         if (.not. const_log) then
            write(6, *) "ERROR: cloud ice mass_mixing_ratio is not dry"
            errflg_final = -1
         end if
      else
         ! Reset error flag to continue testing other properties:
         errflg = 0
      end if
      ! Check wet mixing ratio for dynamic constituent 1
      call const_props(index_dyn1)%is_dry(const_log, errflg, errmsg)
      if (errflg /= 0) then
         write(6, '(a,i0,a,a,i0,/,a)') "ERROR: Error, ", errflg, " trying ",  &
              "to get dry prop for dyn_const1 index = ", index_dyn1, trim(errmsg)
         errflg_final = -1 ! Notify test script that a failure occurred
      end if
      if (errflg == 0) then
         if (const_log) then
            write(6, *) "ERROR: dyn_const1 is dry and should be wet"
            errflg_final = -1
         end if
      else
         ! Reset error flag to continue testing other properties:
         errflg = 0
      end if
      call const_props(index_dyn1)%is_wet(const_log, errflg, errmsg)
      if (errflg /= 0) then
         write(6, '(a,i0,a,a,i0,/,a)') "ERROR: Error, ", errflg, " trying ",  &
              "to get wet prop for dyn_const1 index = ", index_dyn1, trim(errmsg)
         errflg_final = -1 ! Notify test script that a failure occurred
      end if
      if (errflg == 0) then
         if (.not. const_log) then
            write(6, *) "ERROR: dyn_const1 is not wet but should be"
            errflg_final = -1
         end if
      else
         ! Reset error flag to continue testing other properties:
         errflg = 0
      end if
      ! Check moist mixing ratio for dynamic constituent 2
      call const_props(index_dyn2)%is_dry(const_log, errflg, errmsg)
      if (errflg /= 0) then
         write(6, '(a,i0,a,a,i0,/,a)') "ERROR: Error, ", errflg, " trying ",  &
              "to get dry prop for dyn_const2 index = ", index_dyn2, trim(errmsg)
         errflg_final = -1 ! Notify test script that a failure occurred
      end if
      if (errflg == 0) then
         if (const_log) then
            write(6, *) "ERROR: dyn_const2 is dry and should be moist"
            errflg_final = -1
         end if
      else
         ! Reset error flag to continue testing other properties:
         errflg = 0
      end if
      call const_props(index_dyn2)%is_moist(const_log, errflg, errmsg)
      if (errflg /= 0) then
         write(6, '(a,i0,a,a,i0,/,a)') "ERROR: Error, ", errflg, " trying ",  &
              "to get moist prop for dyn_const2 index = ", index_dyn2, trim(errmsg)
         errflg_final = -1 ! Notify test script that a failure occurred
      end if
      if (errflg == 0) then
         if (.not. const_log) then
            write(6, *) "ERROR: dyn_const2 is not moist but should be"
            errflg_final = -1
         end if
      else
         ! Reset error flag to continue testing other properties:
         errflg = 0
      end if
      ! Check dry mixing ratio for dynamic constituent 3
      call const_props(index_dyn3)%is_dry(const_log, errflg, errmsg)
      if (errflg /= 0) then
         write(6, '(a,i0,a,a,i0,/,a)') "ERROR: Error, ", errflg, " trying ",  &
              "to get dry prop for dyn_const3 index = ", index_dyn3, trim(errmsg)
         errflg_final = -1 ! Notify test script that a failure occurred
      end if
      if (errflg == 0) then
         if (.not. const_log) then
            write(6, *) "ERROR: dyn_const3 is not dry and should be"
            errflg_final = -1
         end if
      else
         ! Reset error flag to continue testing other properties:
         errflg = 0
      end if

      ! -------------------

      ! -------------------
      ! minimum value tests:
      ! -------------------

      ! Check that a constituent's minimum value defaults to zero:
      call const_props(index_dyn2)%minimum(check_value, errflg, errmsg)
      if (errflg /= 0) then
         write(6, '(a,i0,a,a,i0,/,a)') "ERROR: Error, ", errflg, " trying ",  &
              "to get minimum value for dyn_const2 index = ", index_dyn2,     &
              trim(errmsg)
         errflg_final = -1 ! Notify test script that a failure occurred
      end if
      if (errflg == 0) then
         if (check_value /= 0._kind_phys) then ! Should be zero
            write(6, *) "ERROR: 'minimum' should default to zero for all ",   &
                 "constituents unless set by host model or scheme metadata."
            errflg_final = -1 ! Notify test script that a failure occured
         end if
      else
         ! Reset error flag to continue testing other properties:
         errflg = 0
      end if

      ! Check that a constituent instantiated with a specified minimum value
      ! actually contains that minimum value property:
      call const_props(index_dyn1)%minimum(check_value, errflg, errmsg)
      if (errflg /= 0) then
         write(6, '(a,i0,a,a,i0,/,a)') "ERROR: Error, ", errflg, " trying ",  &
              "to get minimum value for dyn_const1 index = ", index_dyn1,   &
              trim(errmsg)
         errflg_final = -1 ! Notify test script that a failure occurred
      end if
      if (errflg == 0) then
         if (check_value /= 1000._kind_phys) then !Should be 1000
            write(6, *) "ERROR: 'minimum' should give a value of 1000 ",      &
                 "for dyn_const1, as was set during instantiation."
            errflg_final = -1 ! Notify test script that a failure occured
         end if
      else
         ! Reset error flag to continue testing other properties:
         errflg = 0
      end if

      ! Check that setting a constituent's minimum value works
      ! as expected:
      call const_props(index_dyn1)%set_minimum(1._kind_phys, errflg, errmsg)
      if (errflg /= 0) then
         write(6, '(a,i0,a,a,i0,/,a)') "ERROR: Error, ", errflg, " trying ",  &
              "to set minimum value for dyn_const1 index = ", index_dyn1,     &
              trim(errmsg)
         errflg_final = -1 ! Notify test script that a failure occurred
      end if
      if (errflg == 0) then
         call const_props(index_dyn1)%minimum(check_value, errflg, errmsg)
         if (errflg /= 0) then
            write(6, '(a,i0,a,i0,/,a)') "ERROR: Error, ", errflg,             &
                 " trying to get minimum value for dyn_const1 index = ",      &
                 index_dyn1, trim(errmsg)
            errflg_final = -1 ! Notify test script that a failure occurred
         end if
      end if
      if (errflg == 0) then
         if (check_value /= 1._kind_phys) then ! Should now be one
            write(6, *) "ERROR: 'set_minimum' did not set constituent",       &
                 " minimum value correctly."
            errflg_final = -1 ! Notify test script that a failure occurred
         end if
      else
         ! Reset error flag to continue testing other properties:
         errflg = 0
      end if

      ! ----------------------
      ! molecular weight tests:
      ! ----------------------

      ! Check that a constituent instantiated with a specified molecular
      ! weight actually contains that molecular weight property value:
      call const_props(index)%molar_mass(check_value, errflg, errmsg)
      if (errflg /= 0) then
         write(6, '(a,i0,a,a,i0,/,a)') "ERROR: Error, ", errflg, " trying ",  &
              "to get molecular weight for specific humidity index = ",       &
              index, trim(errmsg)
         errflg_final = -1 ! Notify test script that a failure occurred
      end if
      if (errflg == 0) then
         if (check_value /= 2000._kind_phys) then ! Should be 2000
            write(6, *) "ERROR: 'molar_mass' should give a value of 2000 ", &
                 "for specific humidity, as was set during instantiation."
            errflg_final = -1 ! Notify test script that a failure occured
         end if
      else
         ! Reset error flag to continue testing other properties:
         errflg = 0
      end if

      ! Check that setting a constituent's molecular weight works
      ! as expected:
      call const_props(index_ice)%set_molar_mass(1._kind_phys, errflg,      &
                       errmsg)
      if (errflg /= 0) then
         write(6, '(a,i0,a,a,i0,/,a)') "ERROR: Error, ", errflg, " trying ",  &
              "to set molecular weight for cld_ice index = ", index_ice,      &
              trim(errmsg)
         errflg_final = -1 ! Notify test script that a failure occurred
      end if
      if (errflg == 0) then
         call const_props(index_ice)%molar_mass(check_value, errflg, errmsg)
         if (errflg /= 0) then
            write(6, '(a,i0,a,i0,/,a)') "ERROR: Error, ", errflg,             &
                 " trying to get molecular weight for cld_ice index = ",      &
                 index_ice, trim(errmsg)
            errflg_final = -1 ! Notify test script that a failure occurred
         end if
      end if
      if (errflg == 0) then
         if (check_value /= 1._kind_phys) then ! Should be equal to one
            write(6, *) "ERROR: 'set_molar_mass' did not set constituent",  &
                 " molecular weight value correctly."
            errflg_final = -1 ! Notify test script that a failure occurred
         end if
      else
         ! Reset error flag to continue testing other properties:
         errflg = 0
      end if

      ! -------------------
      ! thermo-active tests:
      ! -------------------

      ! Check that being thermodynamically active defaults to False:
      call const_props(index_ice)%is_thermo_active(check, errflg, errmsg)
      if (errflg /= 0) then
         write(6, '(a,i0,a,a,i0,/,a)') "ERROR: Error, ", errflg, " trying ",  &
              "to get thermo_active prop for cld_ice index = ", index_ice,    &
              trim(errmsg)
         errflg_final = -1 ! Notify test script that a failure occurred
      end if
      if (errflg == 0) then
         if (check) then ! Should be False
            write(6, *) "ERROR: 'is_thermo_active' should default to False ", &
                 "for all constituents unless set by host model."
            errflg_final = -1 ! Notify test script that a failure occured
         end if
      else
         ! Reset error flag to continue testing other properties:
         errflg = 0
      end if

      ! Check that setting a constituent to be thermodynamically active works
      ! as expected:
      call const_props(index_ice)%set_thermo_active(.true., errflg, errmsg)
      if (errflg /= 0) then
         write(6, '(a,i0,a,a,i0,/,a)') "ERROR: Error, ", errflg, " trying ",  &
              "to set thermo_active prop for cld_ice index = ", index_ice,    &
              trim(errmsg)
         errflg_final = -1 ! Notify test script that a failure occurred
      end if
      if (errflg == 0) then
         call const_props(index_ice)%is_thermo_active(check, errflg, errmsg)
         if (errflg /= 0) then
            write(6, '(a,i0,a,i0,/,a)') "ERROR: Error, ", errflg,             &
                 " trying to get thermo_active prop for cld_ice index = ",    &
                 index_ice, trim(errmsg)
            errflg_final = -1 ! Notify test script that a failure occurred
         end if
      end if
      if (errflg == 0) then
         if (.not. check) then ! Should now be True
            write(6, *) "ERROR: 'set_thermo_active' did not set",             &
                 " thermo_active constituent property correctly."
            errflg_final = -1 ! Notify test script that a failure occurred
         end if
      else
         ! Reset error flag to continue testing other properties:
         errflg = 0
      end if
      ! -------------------

      ! -------------------
      ! water-species tests:
      ! -------------------

      ! Check that being a water species defaults to False:
      call const_props(index_liq)%is_water_species(check, errflg, errmsg)
      if (errflg /= 0) then
         write(6, '(a,i0,a,a,i0,/,a)') "ERROR: Error, ", errflg, " trying ",  &
              "to get water_species prop for cld_liq index = ", index_liq,    &
              trim(errmsg)
         errflg_final = -1 ! Notify test script that a failure occurred
      end if
      if (errflg == 0) then
         if (check) then ! Should be False
            write(6, *) "ERROR: 'is_water_species' should default to False ", &
                 "for all constituents unless set by host model."
            errflg_final = -1 ! Notify test script that a failure occured
         end if
      else
         ! Reset error flag to continue testing other properties:
         errflg = 0
      end if

      ! Check that setting a constituent to be a water species works
      ! as expected:
      call const_props(index_liq)%set_water_species(.true., errflg, errmsg)
      if (errflg /= 0) then
         write(6, '(a,i0,a,a,i0,/,a)') "ERROR: Error, ", errflg, " trying ",  &
              "to set water_species prop for cld_liq index = ", index_liq,    &
              trim(errmsg)
         errflg_final = -1 ! Notify test script that a failure occurred
      end if
      if (errflg == 0) then
         call const_props(index_liq)%is_water_species(check, errflg, errmsg)
         if (errflg /= 0) then
            write(6, '(a,i0,a,i0,/,a)') "ERROR: Error, ", errflg,             &
                 " trying to get water_species prop for cld_liq index = ",    &
                 index_liq, trim(errmsg)
            errflg_final = -1 ! Notify test script that a failure occurred
         end if
      end if
      if (errflg == 0) then
         if (.not. check) then ! Should now be True
            write(6, *) "ERROR: 'set_water_species' did not set",             &
                 " water_species constituent property correctly."
            errflg_final = -1 ! Notify test script that a failure occurred
         end if
      else
         ! Reset error flag to continue testing other properties:
         errflg = 0
      end if

      ! Check that setting a constituent to be a water species via the
      ! instantiate call works as expected
      call const_props(index_dyn1)%is_water_species(check, errflg, errmsg)
      if (errflg /= 0) then
         write(6, '(a,i0,a,i0,/,a)') "ERROR: Error, ", errflg,                &
              "trying to get water_species prop for dyn_const1 index = ",     &
              index_dyn1, trim(errmsg)
      end if
      if (errflg == 0) then
         if (.not. check) then ! Should now be True
            write(6,*) "ERROR: 'water_species=.true. did not set",            &
                    " water_species constituent property correctly"
            errflg_final = -1 ! Notify test script that a failure occurred
         end if
      else
         ! Reset error flag to continue testing other properties:
         errflg = 0
      end if
      call const_props(index_dyn2)%is_water_species(check, errflg, errmsg)
      if (errflg /= 0) then
         write(6, '(a,i0,a,i0,/,a)') "ERROR: Error, ", errflg,                &
              "trying to get water_species prop for dyn_const2 index = ",     &
              index_dyn2, trim(errmsg)
      end if
      if (errflg == 0) then
         if (check) then ! Should now be False
            write(6,*) "ERROR: 'water_species=.false. did not set",           &
                    " water_species constituent property correctly"
            errflg_final = -1 ! Notify test script that a failure occurred
         end if
      else
         ! Reset error flag to continue testing other properties:
         errflg = 0
      end if
      ! -------------------

      ! Check that setting a constituent's default value works as expected
      call const_props(index_liq)%has_default(has_default, errflg, errmsg)
      if (errflg /= 0) then
         write(6, '(a,i0,2a,i0,/,a)') "ERROR: Error, ", errflg, " trying ", &
              "to check for default for cld_liq index = ", index_liq, trim(errmsg)
         errflg_final = -1 ! Notify test script that a failure occurred
      end if
      if (errflg == 0) then
         if (has_default) then
            write(6, *) "ERROR: cloud liquid mass_mixing_ratio should not have default but does"
            errflg_final = -1 ! Notify test script that a failure occurred
         end if
      else
         ! Reset error flag to continue testing other properties:
         errflg = 0
      end if
      call const_props(index_ice)%has_default(has_default, errflg, errmsg)
      if (errflg /= 0) then
         write(6, '(a,i0,2a,i0,/,a)') "ERROR: Error, ", errflg, " trying ", &
              "to check for default for cld_ice index = ", index_ice, trim(errmsg)
         errflg_final = -1 ! Notify test script that a failure occurred
      end if
      if (errflg == 0) then
         if (.not. has_default) then
            write(6, *) "ERROR: cloud ice mass_mixing_ratio should have default but doesn't"
            errflg_final = -1 ! Notify test script that a failure occurred
         end if
      else
         ! Reset error flag to continue testing other properties:
         errflg = 0
      end if
      call const_props(index_ice)%default_value(default_value, errflg, errmsg)
      if (errflg /= 0) then
         write(6, '(a,i0,2a,i0,/,a)') "ERROR: Error, ", errflg, " trying ", &
              "to grab default for cld_ice index = ", index_ice, trim(errmsg)
         errflg_final = -1 ! Notify test script that a failure occurred
      end if
      if (errflg == 0) then
         if (default_value /= 0.0_kind_phys) then
            write(6, *) "ERROR: cloud ice mass_mixing_ratio default is ", default_value, &
                        " but should be 0.0"
            errflg_final = -1 ! Notify test script that a failure occurred
         end if
      else
         ! Reset error flag to continue testing other properties:
         errflg = 0
      end if
      ! ++++++++++++++++++++++++++++++++++

      ! Set error flag to the "final" value, because any error
      ! above will likely result in a large number of failures
      ! below:
      errflg = errflg_final

      ! Use the suite information to setup the run
      do sind = 1, num_suites
         if (errflg == 0) then
            call test_host_ccpp_physics_initialize(                           &
                 test_suites(sind)%suite_name, errmsg, errflg)
            if (errflg /= 0) then
               write(6, '(4a)') 'ERROR in initialize of ',                   &
                    trim(test_suites(sind)%suite_name), ': ', trim(errmsg)
               exit
            end if
         end if
       end do

       ! Check indices
       call check_constituent_indices(test_scalar_const_index, test_const_indices, &
            errmsg, errflg)
       call check_errflg(subname//" check suite indices", errflg, errmsg,          &
            errflg_final)

       ! Loop over time steps
       do time_step = 1, num_time_steps
          ! Initialize the timestep
          do sind = 1, num_suites
             if (errflg == 0) then
                call test_host_ccpp_physics_timestep_initial(                 &
                     test_suites(sind)%suite_name, errmsg, errflg)
                if (errflg /= 0) then
                   write(6, '(3a)') trim(test_suites(sind)%suite_name), ': ', &
                        trim(errmsg)
                end if
             end if
          end do

          do col_start = 1, ncols, 5
             if (errflg /= 0) then
                continue
             end if
             col_end = MIN(col_start + 4, ncols)

             do sind = 1, num_suites
                do index = 1, size(test_suites(sind)%suite_parts)
                   if (errflg == 0) then
                      call test_host_ccpp_physics_run(                        &
                           test_suites(sind)%suite_name,                      &
                           test_suites(sind)%suite_parts(index),              &
                           col_start, col_end, errmsg, errflg)
                      if (errflg /= 0) then
                         write(6, '(5a)') trim(test_suites(sind)%suite_name), &
                              '/', trim(test_suites(sind)%suite_parts(index)),&
                              ': ', trim(errmsg)
                         exit
                      end if
                   end if
                end do
             end do
          end do
       ! Check indices
       call check_constituent_indices(test_scalar_const_index, test_const_indices, &
            errmsg, errflg)
       call check_errflg(subname//" check suite indices", errflg, errmsg,          &
            errflg_final)

          do sind = 1, num_suites
             if (errflg == 0) then
                call test_host_ccpp_physics_timestep_final(                   &
                     test_suites(sind)%suite_name, errmsg, errflg)
             end if
             if (errflg /= 0) then
                write(6, '(3a)') trim(test_suites(sind)%suite_name), ': ',    &
                     trim(errmsg)
                exit
             end if
          end do

          ! Run "dycore"
          if (errflg == 0) then
             call advect_constituents()
          end if
       end do ! End time step loop

       do sind = 1, num_suites
          if (errflg == 0) then
             call test_host_ccpp_physics_finalize(                            &
                  test_suites(sind)%suite_name, errmsg, errflg)
             if (errflg /= 0) then
                write(6, '(3a)') test_suites(sind)%suite_parts(index), ': ',  &
                     trim(errmsg)
                write(6,'(2a)') 'An error occurred in ccpp_timestep_final, ', &
                     'Exiting...'
                exit
             end if
          end if
       end do

       if (errflg == 0) then
          ! Run finished without error, check answers
          if (compare_data(num_advected)) then
             write(6, *) 'Answers are correct!'
             errflg = 0
          else
             write(6, *) 'Answers are not correct!'
             errflg = -1
          end if
       end if

       ! Make sure "final" flag is non-zero if "errflg" is:
       if (errflg /= 0) then
          errflg_final = -1 ! Notify test script that a failure occured
       end if

       ! Set return value to False if any errors were found:
       retval = errflg_final == 0

    end subroutine test_host

 end module test_prog

<<<<<<< HEAD
 
=======
 program test
    use test_prog, only: test_host, suite_info, cm, cs

    implicit none

   character(len=cs), target :: test_parts1(1)
   character(len=cm), target :: test_invars1(12)
   character(len=cm), target :: test_outvars1(13)
   character(len=cm), target :: test_reqvars1(18)

    type(suite_info) :: test_suites(1)
    logical :: run_okay

    test_parts1 = (/ 'physics         '/)
    test_invars1 = (/                          &
        'banana_array_dim                         ',                          &
        'cloud_ice_dry_mixing_ratio               ',                          &
        'cloud_liquid_dry_mixing_ratio            ',                          &
        'tendency_of_cloud_liquid_dry_mixing_ratio',                          &
        'surface_air_pressure                     ',                          &
        'temperature                              ',                          &
        'time_step_for_physics                    ',                          &
        'water_temperature_at_freezing            ',                          &
        'ccpp_constituent_tendencies              ',                          &
        'ccpp_constituents                        ',                          &
        'number_of_ccpp_constituents              ',                          &
        'water_vapor_specific_humidity            ' /)
    test_outvars1 = (/                         &
        'ccpp_error_message                       ',                          &
        'ccpp_error_code                          ',                          &
        'temperature                              ',                          &
        'water_vapor_specific_humidity            ',                          &
        'cloud_liquid_dry_mixing_ratio            ',                          &
        'ccpp_constituent_tendencies              ',                          &
        'ccpp_constituents                        ',                          &
        'dynamic_constituents_for_cld_liq         ',                          &
        'dynamic_constituents_for_cld_ice         ',                          &
        'tendency_of_cloud_liquid_dry_mixing_ratio',                          &
        'test_banana_constituent_index            ',                          &
        'test_banana_constituent_indices          ',                          &
        'cloud_ice_dry_mixing_ratio               ' /)
    test_reqvars1 = (/                         &
        'banana_array_dim                         ',                          &
        'surface_air_pressure                     ',                          &
        'temperature                              ',                          &
        'time_step_for_physics                    ',                          &
        'cloud_liquid_dry_mixing_ratio            ',                          &
        'tendency_of_cloud_liquid_dry_mixing_ratio',                          &
        'cloud_ice_dry_mixing_ratio               ',                          &
        'dynamic_constituents_for_cld_liq         ',                          &
        'dynamic_constituents_for_cld_ice         ',                          &
        'water_temperature_at_freezing            ',                          &
        'ccpp_constituent_tendencies              ',                          &
        'ccpp_constituents                        ',                          &
        'number_of_ccpp_constituents              ',                          &
        'test_banana_constituent_index            ',                          &
        'test_banana_constituent_indices          ',                          &
        'water_vapor_specific_humidity            ',                          &
        'ccpp_error_message                       ',                          &
        'ccpp_error_code                          ' /)

    ! Setup expected test suite info
    test_suites(1)%suite_name = 'cld_suite'
    test_suites(1)%suite_parts => test_parts1
    test_suites(1)%suite_input_vars => test_invars1
    test_suites(1)%suite_output_vars => test_outvars1
    test_suites(1)%suite_required_vars => test_reqvars1

    call test_host(run_okay, test_suites)

    if (run_okay) then
       STOP 0
    else
       STOP -1
    end if

end program test
>>>>>>> 052dac2a
<|MERGE_RESOLUTION|>--- conflicted
+++ resolved
@@ -1050,86 +1050,4 @@
 
     end subroutine test_host
 
- end module test_prog
-
-<<<<<<< HEAD
- 
-=======
- program test
-    use test_prog, only: test_host, suite_info, cm, cs
-
-    implicit none
-
-   character(len=cs), target :: test_parts1(1)
-   character(len=cm), target :: test_invars1(12)
-   character(len=cm), target :: test_outvars1(13)
-   character(len=cm), target :: test_reqvars1(18)
-
-    type(suite_info) :: test_suites(1)
-    logical :: run_okay
-
-    test_parts1 = (/ 'physics         '/)
-    test_invars1 = (/                          &
-        'banana_array_dim                         ',                          &
-        'cloud_ice_dry_mixing_ratio               ',                          &
-        'cloud_liquid_dry_mixing_ratio            ',                          &
-        'tendency_of_cloud_liquid_dry_mixing_ratio',                          &
-        'surface_air_pressure                     ',                          &
-        'temperature                              ',                          &
-        'time_step_for_physics                    ',                          &
-        'water_temperature_at_freezing            ',                          &
-        'ccpp_constituent_tendencies              ',                          &
-        'ccpp_constituents                        ',                          &
-        'number_of_ccpp_constituents              ',                          &
-        'water_vapor_specific_humidity            ' /)
-    test_outvars1 = (/                         &
-        'ccpp_error_message                       ',                          &
-        'ccpp_error_code                          ',                          &
-        'temperature                              ',                          &
-        'water_vapor_specific_humidity            ',                          &
-        'cloud_liquid_dry_mixing_ratio            ',                          &
-        'ccpp_constituent_tendencies              ',                          &
-        'ccpp_constituents                        ',                          &
-        'dynamic_constituents_for_cld_liq         ',                          &
-        'dynamic_constituents_for_cld_ice         ',                          &
-        'tendency_of_cloud_liquid_dry_mixing_ratio',                          &
-        'test_banana_constituent_index            ',                          &
-        'test_banana_constituent_indices          ',                          &
-        'cloud_ice_dry_mixing_ratio               ' /)
-    test_reqvars1 = (/                         &
-        'banana_array_dim                         ',                          &
-        'surface_air_pressure                     ',                          &
-        'temperature                              ',                          &
-        'time_step_for_physics                    ',                          &
-        'cloud_liquid_dry_mixing_ratio            ',                          &
-        'tendency_of_cloud_liquid_dry_mixing_ratio',                          &
-        'cloud_ice_dry_mixing_ratio               ',                          &
-        'dynamic_constituents_for_cld_liq         ',                          &
-        'dynamic_constituents_for_cld_ice         ',                          &
-        'water_temperature_at_freezing            ',                          &
-        'ccpp_constituent_tendencies              ',                          &
-        'ccpp_constituents                        ',                          &
-        'number_of_ccpp_constituents              ',                          &
-        'test_banana_constituent_index            ',                          &
-        'test_banana_constituent_indices          ',                          &
-        'water_vapor_specific_humidity            ',                          &
-        'ccpp_error_message                       ',                          &
-        'ccpp_error_code                          ' /)
-
-    ! Setup expected test suite info
-    test_suites(1)%suite_name = 'cld_suite'
-    test_suites(1)%suite_parts => test_parts1
-    test_suites(1)%suite_input_vars => test_invars1
-    test_suites(1)%suite_output_vars => test_outvars1
-    test_suites(1)%suite_required_vars => test_reqvars1
-
-    call test_host(run_okay, test_suites)
-
-    if (run_okay) then
-       STOP 0
-    else
-       STOP -1
-    end if
-
-end program test
->>>>>>> 052dac2a
+ end module test_prog