#! /usr/bin/env python3

"""
-----------------------------------------------------------------------
 Description:  capgen needs to compare a metadata header against the
               associated CCPP Fortran interface routine.  This set of
               tests is testing the parse_scheme_files function in
               ccpp_capgen.py which performs the operations in the first
               bullet below. Each test calls this function.

               * This script contains unit tests that do the following:
                  1) Read a metadata file (to collect the metadata headers)
                  2) Read the associated CCPP Fortran scheme file (to
                     collect Fortran interfaces)
                  3) Compare the metadata header against the Fortran

               * Tests include:
                  - Correctly identify when the metadata file matches the
                    Fortran, even if the routines are not in the same order
                  - Correctly detect a missing metadata header
                  - Correctly detect a missing Fortran interface
                  - Correctly detect a mismatch between the metadata and the
                    Fortran
                  - Correctly detect invalid Fortran subroutine statements,
                    invalid dummy argument statements, and invalid Fortran
                    between the subroutine statement and the end of the
                    variable declaration block.
                  - Correctly interpret Fortran with preprocessor logic
                    which affects the subroutine statement and/or the dummy
                    argument statements
                  - Correctly interpret Fortran with preprocessor logic
                    which affects the subroutine statement and/or the dummy
                    argument statements resulting in a mismatch between the
                    metadata header and the Fortran
                  - Correctly interpret Fortran with preprocessor logic
                    which affects the subroutine statement and/or the dummy
                    argument statements resulting in incorrect Fortran

 Assumptions:

 Command line arguments: none

 Usage: python3 test_metadata_scheme_file.py       # run the unit tests
-----------------------------------------------------------------------
"""
import sys
import os
import logging
import unittest

_TEST_DIR = os.path.dirname(os.path.abspath(__file__))
_SCRIPTS_DIR = os.path.abspath(os.path.join(_TEST_DIR, os.pardir,
                                            os.pardir, "scripts"))
if not os.path.exists(_SCRIPTS_DIR):
    raise ImportError("Cannot find scripts directory")

sys.path.append(_SCRIPTS_DIR)

# pylint: disable=wrong-import-position
from ccpp_capgen import parse_scheme_files
from framework_env import CCPPFrameworkEnv
from parse_tools import CCPPError
# pylint: enable=wrong-import-position

class MetadataHeaderTestCase(unittest.TestCase):
    """Unit tests for parse_scheme_files"""

    def setUp(self):
        """Setup important directories and logging"""
        self._sample_files_dir = os.path.join(_TEST_DIR, "sample_scheme_files")
        self._host_files_dir = os.path.join(_TEST_DIR, "sample_host_files")
        logger = logging.getLogger(self.__class__.__name__)
        self._run_env = CCPPFrameworkEnv(logger, ndict={'host_files':'',
                                                        'scheme_files':'',
                                                        'suites':''})
        self._run_env_ccpp = CCPPFrameworkEnv(logger,
                                              ndict={'host_files':'',
                                                     'scheme_files':'',
                                                     'suites':'',
                                                     'preproc_directives':
                                                     'CCPP=1'})
        self._run_env_ccpp2 = CCPPFrameworkEnv(logger,
                                               ndict={'host_files':'',
                                                      'scheme_files':'',
                                                      'suites':'',
                                                      'preproc_directives':
                                                      'CCPP=2'})

    def test_good_scheme_file(self):
        """Test that good metadata file matches the Fortran,
           with routines in the same order """
        # Setup
        scheme_files = [os.path.join(self._sample_files_dir,
                                     "temp_adjust.meta")]
        # Exercise
        scheme_headers, table_dict = parse_scheme_files(scheme_files,
                                                        self._run_env)
        # Verify size of returned list equals number of scheme headers
        #   in the test file and that header (subroutine) names are
        #   'temp_adjust_[init,run,finalize]'
        self.assertEqual(len(scheme_headers), 3)
        # Verify header titles
        titles = [elem.title for elem in scheme_headers]
        self.assertTrue('temp_adjust_init' in titles)
        self.assertTrue('temp_adjust_run' in titles)
        self.assertTrue('temp_adjust_finalize' in titles)
        # Verify size and name of table_dict matches scheme name
        self.assertEqual(len(table_dict), 1)
        self.assertTrue('temp_adjust' in table_dict)

    def test_reordered_scheme_file(self):
        """Test that metadata file matches the Fortran when the
           routines are not in the same order """
        # Setup
        scheme_files = [os.path.join(self._sample_files_dir, "reorder.meta")]
        # Exercise
        scheme_headers, table_dict = parse_scheme_files(scheme_files,
                                                        self._run_env)
        # Verify size of returned list equals number of scheme headers
        #   in the test file and that header (subroutine) names are
        #   'reorder_[init,run,finalize]'
        self.assertEqual(len(scheme_headers), 3)
        # Verify header titles
        titles = [elem.title for elem in scheme_headers]
        self.assertTrue('reorder_init' in titles)
        self.assertTrue('reorder_run' in titles)
        self.assertTrue('reorder_finalize' in titles)
        # Verify size and name of table_dict matches scheme name
        self.assertEqual(len(table_dict), 1)
        self.assertTrue('reorder' in table_dict)

    def test_missing_metadata_header(self):
        """Test that a missing metadata header (aka arg table) is
           corretly detected """
        # Setup
        scheme_files = [os.path.join(self._sample_files_dir,
                                     "missing_arg_table.meta")]
        # Exercise
        with self.assertRaises(CCPPError) as context:
            parse_scheme_files(scheme_files, self._run_env)
        # Verify correct error message returned
        emsg = "No matching metadata header found for missing_arg_table_run in"
        self.assertTrue(emsg in str(context.exception))

    def test_missing_fortran_header(self):
        """Test that a missing fortran header is corretly detected """
        # Setup
        scheme_files = [os.path.join(self._sample_files_dir,
                                     "missing_fort_header.meta")]
        # Exercise
        with self.assertRaises(CCPPError) as context:
            parse_scheme_files(scheme_files, self._run_env)
        # Verify correct error message returned
        emsg = "No matching Fortran routine found for missing_fort_header_run in"
        self.assertTrue(emsg in str(context.exception))

    def test_mismatch_intent(self):
        """Test that differing intent, kind, rank, and type between
           metadata and fortran is corretly detected """
        # Setup
        scheme_files = [os.path.join(self._sample_files_dir,
                                     "mismatch_intent.meta")]
        # Exercise
        with self.assertRaises(CCPPError) as context:
            parse_scheme_files(scheme_files, self._run_env)
        # Verify 4 correct error messages returned
        emsg = "intent mismatch (in != inout) in mismatch_intent_run, at"
        self.assertTrue(emsg in str(context.exception))
        emsg = "kind mismatch (kind_fizz != kind_phys) in mismatch_intent_run, at"
        self.assertTrue(emsg in str(context.exception))
        emsg = "rank mismatch in mismatch_intent_run/potential_temperature (0 != 1), at"
        self.assertTrue(emsg in str(context.exception))
        emsg = "type mismatch (integer != real) in mismatch_intent_run, at"
        self.assertTrue(emsg in str(context.exception))
        self.assertTrue("4 errors found comparing" in str(context.exception))

    def test_invalid_subr_stmnt(self):
        """Test that invalid Fortran subroutine statements are correctly
           detected """
        # Setup
        scheme_files = [os.path.join(self._sample_files_dir,
                                     "invalid_subr_stmnt.meta")]
        # Exercise
        with self.assertRaises(CCPPError) as context:
            parse_scheme_files(scheme_files, self._run_env)
        # Verify correct error message returned
        self.assertTrue("Invalid dummy argument, 'errmsg', at"
                        in str(context.exception))

    def test_invalid_dummy_arg(self):
        """Test that invalid dummy argument statements are correctly detected"""
        # Setup
        scheme_files = [os.path.join(self._sample_files_dir,
                                     "invalid_dummy_arg.meta")]
        # Exercise
        with self.assertRaises(CCPPError) as context:
            parse_scheme_files(scheme_files, self._run_env)
        # Verify correct error message returned
        emsg = "Invalid dummy argument, 'woohoo', at"
        self.assertTrue(emsg in str(context.exception))

    def test_ccpp_notset_var_missing_in_meta(self):
        """Test for correct detection of a variable that REMAINS in the
           subroutine argument list
           (due to an undefined pre-processor directive: #ifndef CCPP),
            BUT IS NOT PRESENT in meta file"""
        # Setup
        scheme_files = [os.path.join(self._sample_files_dir,
                                     "CCPPnotset_var_missing_in_meta.meta")]
        # Exercise
        with self.assertRaises(CCPPError) as context:
            parse_scheme_files(scheme_files, self._run_env)
        # Verify 3 correct error messages returned
        emsg = "Variable mismatch in CCPPnotset_var_missing_in_meta_run, " +  \
            "variables missing from metadata header."
        self.assertTrue(emsg in str(context.exception))
        emsg = "Out of order argument, errmsg in CCPPnotset_var_missing_in_meta_run"
        self.assertTrue(emsg in str(context.exception))
        emsg = "Out of order argument, errflg in CCPPnotset_var_missing_in_meta_run"
        self.assertTrue(emsg in str(context.exception))
        self.assertTrue("3 errors found comparing" in str(context.exception))

    def test_ccpp_eq1_var_missing_in_fort(self):
        """Test for correct detection of a variable that IS REMOVED the
           subroutine argument list
           (due to a pre-processor directive: #ifndef CCPP),
            but IS PRESENT in meta file"""
        # Setup
        scheme_files = [os.path.join(self._sample_files_dir,
                                     "CCPPeq1_var_missing_in_fort.meta")]
        # Exercise
        with self.assertRaises(CCPPError) as context:
            parse_scheme_files(scheme_files, self._run_env_ccpp)
        # Verify 3 correct error messages returned
        emsg = "Variable mismatch in CCPPeq1_var_missing_in_fort_run, " +     \
            "variables missing from Fortran scheme."
        self.assertTrue(emsg in str(context.exception))
        emsg = "Variable mismatch in CCPPeq1_var_missing_in_fort_run, " +     \
            "no Fortran variable bar."
        self.assertTrue(emsg in str(context.exception))
        emsg = "Out of order argument, errmsg in CCPPeq1_var_missing_in_fort_run"
        self.assertTrue(emsg in str(context.exception))
        self.assertTrue("3 errors found comparing" in str(context.exception))

    def test_ccpp_eq1_var_in_fort_meta(self):
        """Test positive case of a variable that IS PRESENT the
           subroutine argument list
           (due to a pre-processor directive: #ifdef CCPP),
            and IS PRESENT in meta file"""
        # Setup
        scheme_files = [os.path.join(self._sample_files_dir,
                                     "CCPPeq1_var_in_fort_meta.meta")]
        # Exercise
        scheme_headers, table_dict = parse_scheme_files(scheme_files,
                                                        self._run_env_ccpp)
        # Verify size of returned list equals number of scheme headers in
        #   the test file (1) and that header (subroutine) name is
        #   'CCPPeq1_var_in_fort_meta_run'
        self.assertEqual(len(scheme_headers), 1)
        # Verify header titles
        titles = [elem.title for elem in scheme_headers]
        self.assertTrue("CCPPeq1_var_in_fort_meta_run" in titles)

        # Verify size and name of table_dict matches scheme name
        self.assertEqual(len(table_dict), 1)
        self.assertTrue("CCPPeq1_var_in_fort_meta" in table_dict)

    def test_ccpp_gt1_var_in_fort_meta(self):
        """Test positive case of a variable that IS PRESENT the
           subroutine argument list
           (due to a pre-processor directive: #if CCPP > 1),
            and IS PRESENT in meta file"""
        # Setup
        scheme_files = [os.path.join(self._sample_files_dir,
                                     "CCPPgt1_var_in_fort_meta.meta")]
        # Exercise
        # Set CCPP directive to > 1
        scheme_headers, table_dict = parse_scheme_files(scheme_files,
                                                        self._run_env_ccpp2)
        # Verify size of returned list equals number of scheme headers
        #   in the test file (1) and that header (subroutine) name is
        #   'CCPPgt1_var_in_fort_meta_init'
        self.assertEqual(len(scheme_headers), 1)
        # Verify header titles
        titles = [elem.title for elem in scheme_headers]
        self.assertTrue("CCPPgt1_var_in_fort_meta_init" in titles)

        # Verify size and name of table_dict matches scheme name
        self.assertEqual(len(table_dict), 1)
        self.assertTrue("CCPPgt1_var_in_fort_meta" in table_dict)

    def test_ccpp_gt1_var_in_fort_meta2(self):
        """Test correct detection of a variable that
           IS NOT PRESENT the subroutine argument list
           (due to a pre-processor directive: #if CCPP > 1),
            but IS PRESENT in meta file"""
        # Setup
        scheme_files = [os.path.join(self._sample_files_dir,
                                     "CCPPgt1_var_in_fort_meta.meta")]
        # Exercise
        with self.assertRaises(CCPPError) as context:
            _, _ = parse_scheme_files(scheme_files, self._run_env_ccpp)
        # Verify 3 correct error messages returned
        emsg = "Variable mismatch in CCPPgt1_var_in_fort_meta_init, " +       \
            "variables missing from Fortran scheme."
        self.assertTrue(emsg in str(context.exception))
        emsg = "Variable mismatch in CCPPgt1_var_in_fort_meta_init, " +       \
            "no Fortran variable bar."
        self.assertTrue(emsg in str(context.exception))
        emsg = "Out of order argument, errmsg in CCPPgt1_var_in_fort_meta_init"
        self.assertTrue(emsg in str(context.exception))
        self.assertTrue("3 errors found comparing" in str(context.exception))

    def test_ccpp_eq1_var_missing_in_meta(self):
        """Test correct detection of a variable that
           IS PRESENT the subroutine argument list
           (due to a pre-processor directive: #ifdef CCPP),
            and IS NOT PRESENT in meta file"""
        # Setup
        scheme_files = [os.path.join(self._sample_files_dir,
                                     "CCPPeq1_var_missing_in_meta.meta")]
        # Exercise
        with self.assertRaises(CCPPError) as context:
             _, _ = parse_scheme_files(scheme_files, self._run_env_ccpp)
        # Verify 3 correct error messages returned
        emsg = "Variable mismatch in CCPPeq1_var_missing_in_meta_finalize, "+ \
            "variables missing from metadata header."
        self.assertTrue(emsg in str(context.exception))
        emsg = "Out of order argument, errmsg in CCPPeq1_var_missing_in_meta_finalize"
        self.assertTrue(emsg in str(context.exception))
        emsg = "Out of order argument, errflg in CCPPeq1_var_missing_in_meta_finalize"
        self.assertTrue(emsg in str(context.exception))
        self.assertTrue("3 errors found comparing" in str(context.exception))

    def test_scheme_ddt_only(self):
        """Test correct detection of a "scheme" file which contains only
           DDT definitions"""
        # Setup
        scheme_files = [os.path.join(self._host_files_dir, "ddt2.meta")]
        # Exercise
        scheme_headers, table_dict = parse_scheme_files(scheme_files,
                                                        self._run_env_ccpp)
#        with self.assertRaises(CCPPError) as context:
#             _, _ = parse_scheme_files(scheme_files, self._run_env_ccpp)
#        # Verify correct error messages returned

<<<<<<< HEAD
if __name__ == '__main__':
    unittest.main()
=======
if __name__ == "__main__":
    unittest.main()
>>>>>>> eac8bb87
<|MERGE_RESOLUTION|>--- conflicted
+++ resolved
@@ -344,10 +344,5 @@
 #             _, _ = parse_scheme_files(scheme_files, self._run_env_ccpp)
 #        # Verify correct error messages returned
 
-<<<<<<< HEAD
-if __name__ == '__main__':
-    unittest.main()
-=======
 if __name__ == "__main__":
     unittest.main()
->>>>>>> eac8bb87
