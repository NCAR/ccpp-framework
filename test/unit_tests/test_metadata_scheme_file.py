#! /usr/bin/env python3

"""
-----------------------------------------------------------------------
 Description:  capgen needs to compare a metadata header against the
               associated CCPP Fortran interface routine.  This set of
               tests is testing the parse_scheme_files function in
               ccpp_capgen.py which performs the operations in the first
               bullet below. Each test calls this function.

               * This script contains unit tests that do the following:
                  1) Read a metadata file (to collect the metadata headers)
                  2) Read the associated CCPP Fortran scheme file (to
                     collect Fortran interfaces)
                  3) Compare the metadata header against the Fortran

               * Tests include:
                  - Correctly identify when the metadata file matches the
                    Fortran, even if the routines are not in the same order
                  - Correctly detect a missing metadata header
                  - Correctly detect a missing Fortran interface
                  - Correctly detect a mismatch between the metadata and the
                    Fortran
                  - Correctly detect invalid Fortran subroutine statements,
                    invalid dummy argument statements, and invalid Fortran
                    between the subroutine statement and the end of the
                    variable declaration block.
                  - Correctly interpret Fortran with preprocessor logic
                    which affects the subroutine statement and/or the dummy
                    argument statements
                  - Correctly interpret Fortran with preprocessor logic
                    which affects the subroutine statement and/or the dummy
                    argument statements resulting in a mismatch between the
                    metadata header and the Fortran
                  - Correctly interpret Fortran with preprocessor logic
                    which affects the subroutine statement and/or the dummy
                    argument statements resulting in incorrect Fortran

 Assumptions:

 Command line arguments: none

 Usage: python3 test_metadata_scheme_file.py       # run the unit tests
-----------------------------------------------------------------------
"""
import sys
import os
import logging
import unittest

_TEST_DIR = os.path.dirname(os.path.abspath(__file__))
_SCRIPTS_DIR = os.path.abspath(os.path.join(_TEST_DIR, os.pardir,
                                            os.pardir, "scripts"))
if not os.path.exists(_SCRIPTS_DIR):
    raise ImportError("Cannot find scripts directory")

sys.path.append(_SCRIPTS_DIR)

# pylint: disable=wrong-import-position
from ccpp_capgen import parse_scheme_files
from framework_env import CCPPFrameworkEnv
from parse_tools import CCPPError
# pylint: enable=wrong-import-position

class MetadataHeaderTestCase(unittest.TestCase):
    """Unit tests for parse_scheme_files"""

    def setUp(self):
        """Setup important directories and logging"""
        self._sample_files_dir = os.path.join(_TEST_DIR, "sample_scheme_files")
        self._host_files_dir = os.path.join(_TEST_DIR, "sample_host_files")
        logger = logging.getLogger(self.__class__.__name__)
        self._run_env = CCPPFrameworkEnv(logger, ndict={'host_files':'',
                                                        'scheme_files':'',
                                                        'suites':''})
        self._run_env_ccpp = CCPPFrameworkEnv(logger,
                                              ndict={'host_files':'',
                                                     'scheme_files':'',
                                                     'suites':'',
                                                     'preproc_directives':
                                                     'CCPP=1'})
        self._run_env_ccpp2 = CCPPFrameworkEnv(logger,
                                               ndict={'host_files':'',
                                                      'scheme_files':'',
                                                      'suites':'',
                                                      'preproc_directives':
                                                      'CCPP=2'})

    def test_good_scheme_file(self):
        """Test that good metadata file matches the Fortran,
           with routines in the same order """
        # Setup
        scheme_files = [os.path.join(self._sample_files_dir,
                                     "temp_adjust.meta")]
        # Exercise
        scheme_headers, table_dict = parse_scheme_files(scheme_files,
                                                        self._run_env)
        # Verify size of returned list equals number of scheme headers
        #   in the test file and that header (subroutine) names are
        #   'temp_adjust_[init,run,finalize]'
        self.assertEqual(len(scheme_headers), 3)
        # Verify header titles
        titles = [elem.title for elem in scheme_headers]
        self.assertTrue('temp_adjust_init' in titles)
        self.assertTrue('temp_adjust_run' in titles)
        self.assertTrue('temp_adjust_finalize' in titles)
        # Verify size and name of table_dict matches scheme name
        self.assertEqual(len(table_dict), 1)
        self.assertTrue('temp_adjust' in table_dict)

    def test_reordered_scheme_file(self):
        """Test that metadata file matches the Fortran when the
           routines are not in the same order """
        # Setup
        scheme_files = [os.path.join(self._sample_files_dir, "reorder.meta")]
        # Exercise
        scheme_headers, table_dict = parse_scheme_files(scheme_files,
                                                        self._run_env)
        # Verify size of returned list equals number of scheme headers
        #   in the test file and that header (subroutine) names are
        #   'reorder_[init,run,finalize]'
        self.assertEqual(len(scheme_headers), 3)
        # Verify header titles
        titles = [elem.title for elem in scheme_headers]
        self.assertTrue('reorder_init' in titles)
        self.assertTrue('reorder_run' in titles)
        self.assertTrue('reorder_finalize' in titles)
        # Verify size and name of table_dict matches scheme name
        self.assertEqual(len(table_dict), 1)
        self.assertTrue('reorder' in table_dict)

    def test_missing_metadata_header(self):
        """Test that a missing metadata header (aka arg table) is
           corretly detected """
        # Setup
        scheme_files = [os.path.join(self._sample_files_dir,
                                     "missing_arg_table.meta")]
        # Exercise
        with self.assertRaises(CCPPError) as context:
            parse_scheme_files(scheme_files, self._run_env)
        # Verify correct error message returned
        emsg = "No matching metadata header found for missing_arg_table_run in"
        self.assertTrue(emsg in str(context.exception))

    def test_missing_fortran_header(self):
        """Test that a missing fortran header is corretly detected """
        # Setup
        scheme_files = [os.path.join(self._sample_files_dir,
                                     "missing_fort_header.meta")]
        # Exercise
        with self.assertRaises(CCPPError) as context:
            parse_scheme_files(scheme_files, self._run_env)
        # Verify correct error message returned
        emsg = "No matching Fortran routine found for missing_fort_header_run in"
        self.assertTrue(emsg in str(context.exception))

    def test_mismatch_intent(self):
        """Test that differing intent, kind, rank, and type between
           metadata and fortran is corretly detected """
        # Setup
        scheme_files = [os.path.join(self._sample_files_dir,
                                     "mismatch_intent.meta")]
        # Exercise
        with self.assertRaises(CCPPError) as context:
            parse_scheme_files(scheme_files, self._run_env)
        # Verify 4 correct error messages returned
        emsg = "intent mismatch (in != inout) in mismatch_intent_run, at"
        self.assertTrue(emsg in str(context.exception))
        emsg = "kind mismatch (kind_fizz != kind_phys) in mismatch_intent_run, at"
        self.assertTrue(emsg in str(context.exception))
        emsg = "rank mismatch in mismatch_intent_run/potential_temperature (0 != 1), at"
        self.assertTrue(emsg in str(context.exception))
        emsg = "type mismatch (integer != real) in mismatch_intent_run, at"
        self.assertTrue(emsg in str(context.exception))
        self.assertTrue("4 errors found comparing" in str(context.exception))

    def test_invalid_subr_stmnt(self):
        """Test that invalid Fortran subroutine statements are correctly
           detected """
        # Setup
        scheme_files = [os.path.join(self._sample_files_dir,
                                     "invalid_subr_stmnt.meta")]
        # Exercise
        with self.assertRaises(CCPPError) as context:
            parse_scheme_files(scheme_files, self._run_env)
        # Verify correct error message returned
        self.assertTrue("Invalid dummy argument, 'errmsg', at"
                        in str(context.exception))

    def test_invalid_dummy_arg(self):
        """Test that invalid dummy argument statements are correctly detected"""
        # Setup
        scheme_files = [os.path.join(self._sample_files_dir,
                                     "invalid_dummy_arg.meta")]
        # Exercise
        with self.assertRaises(CCPPError) as context:
            parse_scheme_files(scheme_files, self._run_env)
        # Verify correct error message returned
        emsg = "Invalid dummy argument, 'woohoo', at"
        self.assertTrue(emsg in str(context.exception))

    def test_ccpp_notset_var_missing_in_meta(self):
        """Test for correct detection of a variable that REMAINS in the
           subroutine argument list
           (due to an undefined pre-processor directive: #ifndef CCPP),
            BUT IS NOT PRESENT in meta file"""
        # Setup
        scheme_files = [os.path.join(self._sample_files_dir,
                                     "CCPPnotset_var_missing_in_meta.meta")]
        # Exercise
        with self.assertRaises(CCPPError) as context:
            parse_scheme_files(scheme_files, self._run_env)
        # Verify 3 correct error messages returned
        emsg = "Variable mismatch in CCPPnotset_var_missing_in_meta_run, " +  \
            "variables missing from metadata header."
        self.assertTrue(emsg in str(context.exception))
        emsg = "Out of order argument, errmsg in CCPPnotset_var_missing_in_meta_run"
        self.assertTrue(emsg in str(context.exception))
        emsg = "Out of order argument, errflg in CCPPnotset_var_missing_in_meta_run"
        self.assertTrue(emsg in str(context.exception))
        self.assertTrue("3 errors found comparing" in str(context.exception))

    def test_ccpp_eq1_var_missing_in_fort(self):
        """Test for correct detection of a variable that IS REMOVED the
           subroutine argument list
           (due to a pre-processor directive: #ifndef CCPP),
            but IS PRESENT in meta file"""
        # Setup
        scheme_files = [os.path.join(self._sample_files_dir,
                                     "CCPPeq1_var_missing_in_fort.meta")]
        # Exercise
        with self.assertRaises(CCPPError) as context:
            parse_scheme_files(scheme_files, self._run_env_ccpp)
        # Verify 3 correct error messages returned
        emsg = "Variable mismatch in CCPPeq1_var_missing_in_fort_run, " +     \
            "variables missing from Fortran scheme."
        self.assertTrue(emsg in str(context.exception))
        emsg = "Variable mismatch in CCPPeq1_var_missing_in_fort_run, " +     \
            "no Fortran variable bar."
        self.assertTrue(emsg in str(context.exception))
        emsg = "Out of order argument, errmsg in CCPPeq1_var_missing_in_fort_run"
        self.assertTrue(emsg in str(context.exception))
        self.assertTrue("3 errors found comparing" in str(context.exception))

    def test_ccpp_eq1_var_in_fort_meta(self):
        """Test positive case of a variable that IS PRESENT the
           subroutine argument list
           (due to a pre-processor directive: #ifdef CCPP),
            and IS PRESENT in meta file"""
        # Setup
        scheme_files = [os.path.join(self._sample_files_dir,
                                     "CCPPeq1_var_in_fort_meta.meta")]
        # Exercise
        scheme_headers, table_dict = parse_scheme_files(scheme_files,
                                                        self._run_env_ccpp)
        # Verify size of returned list equals number of scheme headers in
        #   the test file (1) and that header (subroutine) name is
        #   'CCPPeq1_var_in_fort_meta_run'
        self.assertEqual(len(scheme_headers), 1)
        # Verify header titles
        titles = [elem.title for elem in scheme_headers]
        self.assertTrue("CCPPeq1_var_in_fort_meta_run" in titles)

        # Verify size and name of table_dict matches scheme name
        self.assertEqual(len(table_dict), 1)
        self.assertTrue("CCPPeq1_var_in_fort_meta" in table_dict)

    def test_ccpp_gt1_var_in_fort_meta(self):
        """Test positive case of a variable that IS PRESENT the
           subroutine argument list
           (due to a pre-processor directive: #if CCPP > 1),
            and IS PRESENT in meta file"""
        # Setup
        scheme_files = [os.path.join(self._sample_files_dir,
                                     "CCPPgt1_var_in_fort_meta.meta")]
        # Exercise
        # Set CCPP directive to > 1
        scheme_headers, table_dict = parse_scheme_files(scheme_files,
                                                        self._run_env_ccpp2)
        # Verify size of returned list equals number of scheme headers
        #   in the test file (1) and that header (subroutine) name is
        #   'CCPPgt1_var_in_fort_meta_init'
        self.assertEqual(len(scheme_headers), 1)
        # Verify header titles
        titles = [elem.title for elem in scheme_headers]
        self.assertTrue("CCPPgt1_var_in_fort_meta_init" in titles)

        # Verify size and name of table_dict matches scheme name
        self.assertEqual(len(table_dict), 1)
        self.assertTrue("CCPPgt1_var_in_fort_meta" in table_dict)

    def test_ccpp_gt1_var_in_fort_meta2(self):
        """Test correct detection of a variable that
           IS NOT PRESENT the subroutine argument list
           (due to a pre-processor directive: #if CCPP > 1),
            but IS PRESENT in meta file"""
        # Setup
        scheme_files = [os.path.join(self._sample_files_dir,
                                     "CCPPgt1_var_in_fort_meta.meta")]
        # Exercise
        with self.assertRaises(CCPPError) as context:
            _, _ = parse_scheme_files(scheme_files, self._run_env_ccpp)
        # Verify 3 correct error messages returned
        emsg = "Variable mismatch in CCPPgt1_var_in_fort_meta_init, " +       \
            "variables missing from Fortran scheme."
        self.assertTrue(emsg in str(context.exception))
        emsg = "Variable mismatch in CCPPgt1_var_in_fort_meta_init, " +       \
            "no Fortran variable bar."
        self.assertTrue(emsg in str(context.exception))
        emsg = "Out of order argument, errmsg in CCPPgt1_var_in_fort_meta_init"
        self.assertTrue(emsg in str(context.exception))
        self.assertTrue("3 errors found comparing" in str(context.exception))

    def test_ccpp_eq1_var_missing_in_meta(self):
        """Test correct detection of a variable that
           IS PRESENT the subroutine argument list
           (due to a pre-processor directive: #ifdef CCPP),
            and IS NOT PRESENT in meta file"""
        # Setup
        scheme_files = [os.path.join(self._sample_files_dir,
                                     "CCPPeq1_var_missing_in_meta.meta")]
        # Exercise
        with self.assertRaises(CCPPError) as context:
             _, _ = parse_scheme_files(scheme_files, self._run_env_ccpp)
        # Verify 3 correct error messages returned
        emsg = "Variable mismatch in CCPPeq1_var_missing_in_meta_finalize, "+ \
            "variables missing from metadata header."
        self.assertTrue(emsg in str(context.exception))
        emsg = "Out of order argument, errmsg in CCPPeq1_var_missing_in_meta_finalize"
        self.assertTrue(emsg in str(context.exception))
        emsg = "Out of order argument, errflg in CCPPeq1_var_missing_in_meta_finalize"
        self.assertTrue(emsg in str(context.exception))
        self.assertTrue("3 errors found comparing" in str(context.exception))

    def test_scheme_ddt_only(self):
        """Test correct detection of a "scheme" file which contains only
           DDT definitions"""
        # Setup
        scheme_files = [os.path.join(self._host_files_dir, "ddt2.meta")]
        # Exercise
        scheme_headers, table_dict = parse_scheme_files(scheme_files,
                                                        self._run_env_ccpp)
<<<<<<< HEAD
#        with self.assertRaises(CCPPError) as context:
#             _, _ = parse_scheme_files(scheme_files, self._run_env_ccpp)
#        # Verify correct error messages returned
=======
>>>>>>> 6459ff6b

if __name__ == "__main__":
    unittest.main()
<|MERGE_RESOLUTION|>--- conflicted
+++ resolved
@@ -340,12 +340,6 @@
         # Exercise
         scheme_headers, table_dict = parse_scheme_files(scheme_files,
                                                         self._run_env_ccpp)
-<<<<<<< HEAD
-#        with self.assertRaises(CCPPError) as context:
-#             _, _ = parse_scheme_files(scheme_files, self._run_env_ccpp)
-#        # Verify correct error messages returned
-=======
->>>>>>> 6459ff6b
 
 if __name__ == "__main__":
     unittest.main()
