# Lines starting with '#' are comments.
# Each line is a file pattern followed by one or more owners.

# These owners will be the default owners for everything in the repo.
#*       @defunkt
<<<<<<< HEAD
*       @climbfuji @gold2718 @dustinswales @mwaxmonsky @peverwhee
=======
*       @climbfuji @grantfirl @gold2718 @mkavulich
>>>>>>> 5f355cc8

# Order is important. The last matching pattern has the most precedence.
# So if a pull request only touches javascript files, only these owners
# will be requested to review.
#*.js    @octocat @github/js

# You can also use email addresses if you prefer.
#docs/*  docs@example.com<|MERGE_RESOLUTION|>--- conflicted
+++ resolved
@@ -3,11 +3,7 @@
 
 # These owners will be the default owners for everything in the repo.
 #*       @defunkt
-<<<<<<< HEAD
-*       @climbfuji @gold2718 @dustinswales @mwaxmonsky @peverwhee
-=======
-*       @climbfuji @grantfirl @gold2718 @mkavulich
->>>>>>> 5f355cc8
+*       @climbfuji @gold2718 @dustinswales @mwaxmonsky @peverwhee @grantfirl @mkavulich
 
 # Order is important. The last matching pattern has the most precedence.
 # So if a pull request only touches javascript files, only these owners
