--- conflicted
+++ resolved
@@ -3,11 +3,7 @@
 
 # These owners will be the default owners for everything in the repo.
 #*       @defunkt
-<<<<<<< HEAD
-*       @climbfuji @llpcarson @grantfirl @gold2718 @JulieSchramm
-=======
 *       @climbfuji @gold2718
->>>>>>> da063f9a
 
 # Order is important. The last matching pattern has the most precedence.
 # So if a pull request only touches javascript files, only these owners
